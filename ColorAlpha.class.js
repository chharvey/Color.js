var Util = require('./Util.class.js')
var Color = require('./Color.class.js')

/**
 * A 32-bit color that can be displayed in a pixel, given three primary color components
 * and a transparency component.
 * @type {ColorAlpha}
 * @extends Color
 */
module.exports = (function () {
  // CONSTRUCTOR
  /**
   * Construct a ColorAlpha object.
   * Valid parameters:
   * - new ColorAlpha([60, 120, 240], 0.7) // [red, green, blue], alpha (translucent, rgba(r, g, b, alpha))
   * - new ColorAlpha([192], 0.7)          // [grayscale], alpha        (translucent, rgba(r, r, r, alpha))
   * - new ColorAlpha([60, 120, 240])      // [red, green, blue]        (opaque, rgba(r, g, b, 1.0))
   * - new ColorAlpha([192])               // [grayscale]               (opaque, rgba(r, r, r, 1.0))
   * - new ColorAlpha(0.7)                 // alpha                     (rgba(0, 0, 0, alpha), translucent black)
   * - new ColorAlpha()                    //                           (rgba(0, 0, 0, 0.0), transparent)
   * You may pass both an RGB array and an alpha, or either one, or neither.
   * See {@see Color} for specs on the RGB array. The alpha must be a (decimal) number 0–1.
   * If RGB is given, alpha defaults to 1.0 (opaque).
   * If no RGB is given, alpha defaults to 0.0 (transparent).
   * @constructor
   * @param {Array<number>=[0]} $rgb an array of 1 or 3 integers in [0,255]
   * @param {number=(1|0)} alpha a number in [0,1]; the alpha, or opacity, of this color
   */
  function ColorAlpha($rgb, alpha) {
    var self = this
    if (arguments.length >= 2 && $rgb.length >= 3) {
      ;
    } else if (arguments.length >= 2) {
      return ColorAlpha.call(self, [$rgb[0], $rgb[0], $rgb[0]], alpha)
    } else if (arguments.length >= 1 && $rgb instanceof Array) {
      return ColorAlpha.call(self, $rgb, 1)
    } else if (arguments.length >= 1) {
      return ColorAlpha.call(self, [0], $rgb)
    } else /* if (arguments.length < 1) */ {
      return ColorAlpha.call(self, 0)
    }

    // call the super. if alpha===0 then this color’s rgb will be [0,0,0].
    if (alpha !== 0) Color.call(self, $rgb)
    else             Color.call(self)

    /**
     * The alpha component of this color. An number in [0,1].
     * @type {number}
     */
    self._ALPHA = alpha
  }
  ColorAlpha.prototype = Object.create(Color.prototype)
  ColorAlpha.prototype.constructor = ColorAlpha


  // ACCESSOR FUNCTIONS
  /**
   * Get the alpha (opacity) of this color.
   * @return {number} the alpha of this color
   */
  ColorAlpha.prototype.alpha = function alpha() { return this._ALPHA }

  // Convenience getter functions.
  /**
   * Return an array of RGBA components (in that order).
   * @return {Array<number>} an array of RGBA components
   */
  ColorAlpha.prototype.rgba = function rgba() { return this.rgb().concat(this.alpha()) }
  /**
   * Return an array of HSVA components (in that order).
   * @return {Array<number>} an array of HSVA components
   */
  ColorAlpha.prototype.hsva = function hsva() { return this.hsv().concat(this.alpha()) }
  /**
   * Return an array of HSLA components (in that order).
   * @return {Array<number>} an array of HSLA components
   */
  ColorAlpha.prototype.hsla = function hsla() { return this.hsl().concat(this.alpha()) }
  /**
   * Return an array of HWBA components (in that order).
   * @return {Array<number>} an array of HWBA components
   */
  ColorAlpha.prototype.hwba = function hwba() { return this.hwb().concat(this.alpha()) }


  // METHODS

  /**
   * @override
   * @return {ColorAlpha} the complement of this color
   */
  ColorAlpha.prototype.complement = function complement() {
    return new ColorAlpha(Color.prototype.complement.call(this).rgb(), this.alpha())
  }

  /**
   * @override
   * @param  {number} a the number of degrees to rotate
   * @return {ColorAlpha} a new color corresponding to this color rotated by `a` degrees
   */
  ColorAlpha.prototype.rotate = function rotate(a) {
    return new ColorAlpha(Color.prototype.rotate.call(this, a).rgb(), this.alpha())
  }

  /**
   * @override
   * @param  {number} p must be between -1.0 and 1.0; the value by which to saturate this color
   * @param  {boolean=} relative true if the saturation added is relative
   * @return {ColorAlpha} a new ColorAlpha object that corresponds to this color saturated by `p`
   */
  ColorAlpha.prototype.saturate = function saturate(p, relative) {
    return new ColorAlpha(Color.prototype.saturate.call(this, p, relative).rgb(), this.alpha())
  }

  /**
   * @override
   * @param {number} p must be between -1.0 and 1.0; the amount by which to lighten this color
   * @param {boolean=} relative true if the luminosity added is relative
   * @return {ColorAlpha} a new ColorAlpha object that corresponds to this color lightened by `p`
   */
  ColorAlpha.prototype.lighten = function lighten(p, relative) {
    return new ColorAlpha(Color.prototype.lighten.call(this, p, relative).rgb(), this.alpha())
  }

  /**
   * Return a new color with the complemented alpha of this color.
   * An alpha of, for example, 0.7, complemented, is 0.3 (the complement with 1.0).
   * @return {ColorAlpha} a new ColorAlpha object with the same color but complemented alpha
   */
  ColorAlpha.prototype.negative = function negative() {
    return new ColorAlpha(this.rgb(), 1 - this.alpha())
  }

  /**
   * @override
   * @param {Color} $color the second color; may also be an instance of ColorAlpha
   * @param {number=0.5} w between 0.0 and 1.0; the weight favoring the other color
   * @param {flag=} flag if truthy, will use a more accurate mixing calculation
   * @return {ColorAlpha} a mix of the two given colors
   */
  ColorAlpha.prototype.mix = function mix($color, w, flag) {
    var newColor = Color.prototype.mix.call(this, $color, w, flag)
    var newAlpha = (function compoundOpacity(a, b) {
      return 1 - ( (1-a) * (1-b) )
    })(this.alpha(), ($color instanceof ColorAlpha) ? $color.alpha() : 1)
    return new ColorAlpha(newColor.rgb(), newAlpha)
  }

  /**
   * @override
   * @param  {ColorAlpha} $colorAlpha a ColorAlpha object
   * @return {boolean} true if the argument is the same color as this color
   */
  ColorAlpha.prototype.equals = function equals($colorAlpha) {
    var sameAlphas = (this.alpha() === $color.alpha()) // NOTE speedy
    return sameAlphas && (this.alpha()===0 || Color.prototype.equals.call(this, $colorAlpha))
  }

  /**
   * Return a string representation of this color.
   * If `space === 'hex'` , return `#rrggbbaa`
   * If `space === 'hsva'`, return `hsva(h, s, v, a)`
   * If `space === 'hsla'`, return `hsla(h, s, l, a)`
   * If `space === 'hwba'`, return `hwba(h, w, b, a)` // NOTE not supported yet
   * If `space === 'rgba'`, return `rgba(r, g, b, a)` (default)
   * The format of the numbers returned will be as follows:
   * - all HEX values for RGB, and hue/sat/val/lum will be of the same format as described in
   *   {@link Color#toString}
   * - all alpha values will be base 10 decimals in [0,1], rounded to the nearest 0.001
   * IDEA may change the default to 'hex' instead of 'rgba', once browsers support ColorAlpha hex (#rrggbbaa)
   * https://drafts.csswg.org/css-color/#hex-notation
   * @override
   * @param {string='rgba'} space represents the space in which this color exists
   * @return {string} a string representing this color.
   */
  ColorAlpha.prototype.toString = function toString(space) {
    var a = Math.round(this.alpha() * 1000) / 1000
<<<<<<< HEAD
    if (space === 'hex') {
      return Color.prototype.toString.call(this, 'hex') + Util.toHex(this.alpha()*255)
=======
    // CHANGED v2 remove 'hexa'
    if (space === 'hex' || space==='hexa') {
      return Color.prototype.toString.call(this, 'hex') + Util.toHex(Math.round(this.alpha()*255))
>>>>>>> a88f9774
    }
    if (space === 'hsva') {
      return 'hsva(' + Color.prototype.toString.call(this, 'hsv').slice(4, -1) + ', ' + a + ')'
      // return `hsva(${Color.prototype.toString.call(this, 'hsv').slice(4, -1)}, ${a})` // CHANGED ES6
    }
    if (space === 'hsla') {
      return 'hsla(' + Color.prototype.toString.call(this, 'hsl').slice(4, -1) + ', ' + a + ')'
      // return `hsla(${Color.prototype.toString.call(this, 'hsl').slice(4, -1)}, ${a})` // CHANGED ES6
    }
    if (space === 'hwba') {
      return 'hwba(' + Color.prototype.toString.call(this, 'hwb').slice(4, -1) + ', ' + a + ')'
      // return `hwba(${Color.prototype.toString.call(this, 'hwb').slice(4, -1)}, ${a})` // CHANGED ES6
    }
    return 'rgba(' + Color.prototype.toString.call(this, 'rgb').slice(4, -1) + ', ' + a + ')'
    // return `rgba(${Color.prototype.toString.call(this, 'rgb').slice(4, -1)}, ${a})` // CHANGED ES6
  }


  // STATIC MEMBERS
  /**
   * Return a new ColorAlpha object, given hue, saturation, and value in HSV-space,
   * and an alpha component.
   * The alpha must be between 0.0 and 1.0.
   * The first argument must be an array of these three values in order.
   * @see Color.fromHSV
   * @param {Array<number>} $hsv an Array of HSV components
   * @param {number} alpha the opacity
   * @return {ColorAlpha} a new ColorAlpha object with hsva(hue, sat, val, alpha)
   */
  ColorAlpha.fromHSVA = function fromHSVA($hsv, alpha) {
    return new ColorAlpha(Color.fromHSV($hsv).rgb(), alpha)
  }

  /**
   * Return a new ColorAlpha object, given hue, saturation, and luminosity in HSL-space,
   * and an alpha component.
   * The alpha must be between 0.0 and 1.0.
   * The first argument must be an array of these three values in order.
   * @see Color.fromHSL
   * @param {Array<number>} $hsl an Array of HSL components
   * @param {number} alpha the opacity
   * @return {ColorAlpha} a new ColorAlpha object with hsla(hue, sat, lum, alpha)
   */
  ColorAlpha.fromHSLA = function fromHSLA($hsl, alpha) {
    return new ColorAlpha(Color.fromHSL($hsl).rgb(), alpha)
  }

  /**
   * Return a new ColorAlpha object, given hue, white, and black in HWB-space,
   * and an alpha component.
   * The alpha must be between 0.0 and 1.0.
   * The first argument must be an array of these three values in order.
   * @see Color.fromHWB
   * @param {Array<number>} $hwb an Array of HWB components
   * @param {number} alpha the opacity
   * @return {ColorAlpha} a new ColorAlpha object with hwba(hue, wht, blk, alpha)
   */
  ColorAlpha.fromHWBA = function fromHWBA($hwb, alpha) {
    return new ColorAlpha(Color.fromHWB($hwb).rgb(), alpha)
  }

  /**
   * Return a new ColorAlpha object, given a string.
   * The string may have any of the formats described in
   * {@link Color.fromString}, or it may have either of the following formats,
   * with the alpha component as a base 10 decimal between 0.0 and 1.0.
   * 1. `#rrggbbaa`, where `aa` is alpha
   * 2. `rgba(r,g,b,a)` or `rgba(r, g, b, a)`, where `a` is alpha
   * 3. `hsva(h,s,v,a)` or `hsva(h, s, v, a)`, where `a` is alpha
   * 4. `hsla(h,s,l,a)` or `hsla(h, s, l, a)`, where `a` is alpha
   * 4. `hwba(h,w,b,a)` or `hwba(h, w, b, a)`, where `a` is alpha
   * @see Color.fromString
   * @param {string} str a string of one of the forms described
   * @return {ColorAlpha} a new ColorAlpha object constructed from the given string
   */
  ColorAlpha.fromString = function fromString(str) {
    var is_opaque = Color.fromString(str)
    if (is_opaque) {
      return new ColorAlpha(is_opaque.rgb())
    }
    if (str.slice(0,1) === '#' && str.length === 9) {
      return new ColorAlpha([
        str.slice(1,3)
      , str.slice(3,5)
      , str.slice(5,7)
      ].map(Util.toDec), Util.toDec(str.slice(7,9))/255)
    }
    if (str.slice(0,5) === 'rgba(') {
      var comps = Util.components(5, str)
      return new ColorAlpha(comps.slice(0,3), comps[3])
    }
    if (str.slice(0,5) === 'hsva(') {
      return ColorAlpha.fromHSVA.apply(null, Util.components(5, str))
    }
    if (str.slice(0,5) === 'hsla(') {
      return ColorAlpha.fromHSLA.apply(null, Util.components(5, str))
    }
    if (str.slice(0,5) === 'hwba(') {
      return ColorAlpha.fromHWBA.apply(null, Util.components(5, str))
    }
    return null
  }

  /**
   * ColorAlpha equivalent of `Color.mix`.
   * @see Color.mix
   * @param {Array<Color>} $colors an array of Color (or ColorAlpha) objects, of length >=2
   * @return {ColorAlpha} a mix of the given colors
   */
  ColorAlpha.mix = function mix($colors) {
    var newColor = Color.mix($colors, true)
    var newAlpha = 1 - $colors.map(function ($c) {
      return ($c instanceof ColorAlpha) ? $c.alpha() : 1
    }).reduce(function (a, b) { return return (1-a) * (1-b) })
    return new ColorAlpha(newColor.rgb(), newAlpha)
  }

  return Color
})()<|MERGE_RESOLUTION|>--- conflicted
+++ resolved
@@ -176,14 +176,8 @@
    */
   ColorAlpha.prototype.toString = function toString(space) {
     var a = Math.round(this.alpha() * 1000) / 1000
-<<<<<<< HEAD
     if (space === 'hex') {
-      return Color.prototype.toString.call(this, 'hex') + Util.toHex(this.alpha()*255)
-=======
-    // CHANGED v2 remove 'hexa'
-    if (space === 'hex' || space==='hexa') {
       return Color.prototype.toString.call(this, 'hex') + Util.toHex(Math.round(this.alpha()*255))
->>>>>>> a88f9774
     }
     if (space === 'hsva') {
       return 'hsva(' + Color.prototype.toString.call(this, 'hsv').slice(4, -1) + ', ' + a + ')'
