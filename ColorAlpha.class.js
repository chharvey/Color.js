var Util = require('./Util.class.js')
var Color = require('./Color.class.js')

/**
 * A 32-bit color that can be displayed in a pixel, given three primary color components
 * and a transparency component.
 * @type {ColorAlpha}
 * @extends Color
 */
module.exports = (function () {
  // CONSTRUCTOR
  /**
   * Construct a ColorAlpha object.
   * Valid parameters:
   * - new ColorAlpha([60, 120, 240], 0.7) // [red, green, blue], alpha (translucent, rgba(r, g, b, alpha))
   * - new ColorAlpha([192], 0.7)          // [grayscale], alpha        (translucent, rgba(r, r, r, alpha))
   * - new ColorAlpha([60, 120, 240])      // [red, green, blue]        (opaque, rgba(r, g, b, 1.0))
   * - new ColorAlpha([192])               // [grayscale]               (opaque, rgba(r, r, r, 1.0))
   * - new ColorAlpha(0.7)                 // alpha                     (rgba(0, 0, 0, alpha), translucent black)
   * - new ColorAlpha()                    //                           (rgba(0, 0, 0, 0.0), transparent)
   * You may pass both an RGB array and an alpha, or either one, or neither.
   * See {@see Color} for specs on the RGB array. The alpha must be a (decimal) number 0–1.
   * If RGB is given, alpha defaults to 1.0 (opaque).
   * If no RGB is given, alpha defaults to 0.0 (transparent).
   * @constructor
   * @param {Array<number>=[0]} $rgb an array of 1 or 3 integers in [0,255]
   * @param {number=(1|0)} alpha a number in [0,1]; the alpha, or opacity, of this color
   */
  function ColorAlpha($rgb, alpha) {
    var self = this
    if (arguments.length >= 2 && $rgb.length >= 3) {
      ;
    } else if (arguments.length >= 2) {
        return ColorAlpha.call(self, [$rgb[0], $rgb[0], $rgb[0]], alpha)
    } else if (arguments.length >= 1 && $rgb instanceof Array) {
        return ColorAlpha.call(self, $rgb, 1)
    } else if (arguments.length >= 1) {
        return ColorAlpha.call(self, [0], $rgb)
    } else /* if (arguments.length < 1) */ {
      return ColorAlpha.call(self, 0)
    }

    // call the super. if alpha===0 then this color’s rgb will be [0,0,0].
    if (alpha !== 0) { Color.call(self, $rgb) }
    else             { Color.call(self) }
    /**
     * The alpha component of this color. An number in [0,1].
     * @type {number}
     */
    self._ALPHA = alpha
  }
  ColorAlpha.prototype = Object.create(Color.prototype)
  ColorAlpha.prototype.constructor = ColorAlpha


  // ACCESSOR FUNCTIONS
  /**
   * Get the alpha (opacity) of this color.
   * @return {number} the alpha of this color
   */
  ColorAlpha.prototype.alpha = function alpha() { return this._ALPHA }

  // Convenience getter functions.
  /**
   * Return an array of RGBA components (in that order).
   * @return {Array<number>} an array of RGBA components
   */
  ColorAlpha.prototype.rgba = function rgba() { return this.rgb().concat(this.alpha()) }
  /**
   * Return an array of HSVA components (in that order).
   * @return {Array<number>} an array of HSVA components
   */
  ColorAlpha.prototype.hsva = function hsva() { return this.hsv().concat(this.alpha()) }
  /**
   * Return an array of HSLA components (in that order).
   * @return {Array<number>} an array of HSLA components
   */
  ColorAlpha.prototype.hsla = function hsla() { return this.hsl().concat(this.alpha()) }


  // METHODS

  /**
   * @override
   * @return {ColorAlpha} the complement of this color
   */
  ColorAlpha.prototype.complement = function complement() {
    return new ColorAlpha(Color.prototype.complement.call(this).rgb(), this.alpha())
  }

  /**
   * @override
   * @param  {number} a the number of degrees to rotate
   * @return {ColorAlpha} a new color corresponding to this color rotated by `a` degrees
   */
  ColorAlpha.prototype.rotate = function rotate(a) {
    return new ColorAlpha(Color.prototype.rotate.call(this, a).rgb(), this.alpha())
  }

  /**
   * @override
   * @param  {number} p must be between -1.0 and 1.0; the value by which to saturate this color
   * @param  {boolean=} relative true if the saturation added is relative
   * @return {ColorAlpha} a new ColorAlpha object that corresponds to this color saturated by `p`
   */
  ColorAlpha.prototype.saturate = function saturate(p, relative) {
    return new ColorAlpha(Color.prototype.saturate.call(this, p, relative).rgb(), this.alpha())
  }

  /**
   * @override
   * @param {number} p must be between -1.0 and 1.0; the amount by which to lighten this color
   * @param {boolean=} relative true if the luminosity added is relative
   * @return {ColorAlpha} a new ColorAlpha object that corresponds to this color lightened by `p`
   */
  // CHANGED DEPRECATED v2 remove
  ColorAlpha.prototype.brighten = function brighten(p, relative) {
    return this.lighten(p, relative)
  }
  ColorAlpha.prototype.lighten = function lighten(p, relative) {
    return new ColorAlpha(Color.prototype.lighten.call(this, p, relative).rgb(), this.alpha())
  }

  /**
   * Return a new color with the complemented alpha of this color.
   * An alpha of, for example, 0.7, complemented, is 0.3 (the complement with 1.0).
   * @return {ColorAlpha} a new ColorAlpha object with the same color but complemented alpha
   */
  ColorAlpha.prototype.negative = function negative() {
    return new ColorAlpha(this.rgb(), 1 - this.alpha())
  }

  /**
   * @override
   * @param {Color} $color the second color; may also be an instance of ColorAlpha
   * @param {number=0.5} w between 0.0 and 1.0; the weight favoring the other color
   * @return {ColorAlpha} a mix of the two given colors
   */
  ColorAlpha.prototype.mix = function mix($color, w) {
    var newColor = Color.prototype.mix.call(this, $color, w)
    var newAlpha = (function compoundOpacity(a, b) {
      return 1 - ( (1-a) * (1-b) )
    })(this.alpha(), ($color instanceof ColorAlpha) ? $color.alpha() : 1)
    return new ColorAlpha(newColor.rgb(), newAlpha)
  }

  /**
   * @override
   * @param  {ColorAlpha} $colorAlpha a ColorAlpha object
   * @return {boolean} true if the argument is the same color as this color
   */
  ColorAlpha.prototype.equals = function equals($colorAlpha) {
    var sameAlphas = (this.alpha() === $color.alpha()) // NOTE speedy
    return sameAlphas && (this.alpha()===0 || Color.prototype.equals.call(this, $colorAlpha))
  }

  /**
   * Return a string representation of this color.
   * If `space === 'hex'`,  return `#rrggbbaa`
   * If `space === 'hsva'`, return `hsva(h, s, v, a)`
   * If `space === 'hsla'`, return `hsla(h, s, l, a)`
   * If `space === 'rgba'` (default), return `rgba(r, g, b, a)`
   * The format of the numbers returned will be as follows:
   * - all HEX values for RGB, and hue/sat/val/lum will be of the same format as described in
   *   {@link Color#toString}
   * - all alpha values will be base 10 decimals in [0,1], rounded to the nearest 0.001
   * IDEA may change the default to 'hex' instead of 'rgba', once browsers support ColorAlpha hex (#rrggbbaa)
   * https://drafts.csswg.org/css-color/#hex-notation
   * @override
   * @param {string='rgba'} space represents the space in which this color exists
   * @return {string} a string representing this color.
   */
  ColorAlpha.prototype.toString = function toString(space) {
<<<<<<< HEAD
    var a = Math.round(this.alpha() * 1000) / 1000
    // CHANGED v2 remove 'hexa'
    if (space === 'hex' || space==='hexa') {
      return Color.prototype.toString.call(this, 'hex') + Util.toHex(this.alpha()*255)
    }
    if (space === 'hsva') {
      return Color.prototype.toString.call(this,' hsv').slice(0, -1) + ', ' + a + ')'
      // return `${Color.prototype.toString.call(this, 'hsv').slice(0, -1)}, ${a})` // CHANGED ES6
    }
    if (space === 'hsla') {
      return Color.prototype.toString.call(this, 'hsl').slice(0, -1) + ', ' + a + ')'
      // return `${Color.prototype.toString.call(this, 'hsl').slice(0, -1)}, ${a})` // CHANGED ES6
    }
    return Color.prototype.toString.call(this, 'rgb').slice(0, -1) + ', ' + a + ')'
    // return `${Color.prototype.toString.call(this, 'rgb').slice(0, -1)}, ${a})` // CHANGED ES6
=======
    // CHANGED TODO v2 remove 'hexa'
    if (space === 'hex' || space==='hexa')  return '#' + Util.toHex(this.red()) + Util.toHex(this.green()) + Util.toHex(this.blue()) + Util.toHex(this.alpha()*255)
    if (space === 'hsva') return 'hsva(' + this.hsvHue() + ', ' + this.hsvSat() + ', ' + this.hsvVal() + ', ' + this.alpha() + ')'
    if (space === 'hsla') return 'hsla(' + this.hslHue() + ', ' + this.hslSat() + ', ' + this.hslLum() + ', ' + this.alpha() + ')'
                          return 'rgba(' + this.red()    + ', ' + this.green()  + ', ' + this.blue()   + ', ' + this.alpha() + ')'
    // CHANGED ES6
    // if (space === 'hex')  return `#${Util.toHex(this.red())}${Util.toHex(this.green())}${Util.toHex(this.blue())}${Util.toHex(this.alpha()*255)}`
    // if (space === 'hsva') return `hsva(${this.hsvHue()}, ${this.hsvSat()}, ${this.hsvVal()}, ${this.alpha()})`
    // if (space === 'hsla') return `hsla(${this.hslHue()}, ${this.hslSat()}, ${this.hslLum()}, ${this.alpha()})`
    //                       return `rgba(${this.red()   }, ${this.green() }, ${this.blue()  }, ${this.alpha()})`
>>>>>>> ab87534b
  }


  // STATIC MEMBERS
  /**
   * Return a new ColorAlpha object, given hue, saturation, and value in HSV-space,
   * and an alpha channel.
   * @param {number} hue must be between 0 and 360; hue in HSV-space
   * @param {number} sat must be between 0.0 and 1.0; saturation in HSV-space
   * @param {number} val must be between 0.0 and 1.0; brightness in HSV-space
   * @param {number} alpha must be between 0.0 and 1.0; alpha (opacity)
   * @return {ColorAlpha} a new ColorAlpha object with hsva(hue, sat, val, alpha)
   */
  ColorAlpha.fromHSVA = function fromHSVA(hue, sat, val, alpha) {
    return new ColorAlpha(Color.fromHSV(hue, sat, val).rgb(), alpha)
  }

  /**
   * Return a new Color object, given hue, saturation, and luminosity in HSL-space,
   * and an alpha channel.
   * @param {number} hue must be between 0 and 360; hue in HSL-space (same as hue in HSV-space)
   * @param {number} sat must be between 0.0 and 1.0; saturation in HSL-space
   * @param {number} lum must be between 0.0 and 1.0; luminosity in HSL-space
   * @param {number} alpha must be between 0.0 and 1.0; alpha (opacity)
   * @return {ColorAlpha} a new ColorAlpha object with hsla(hue, sat, lum, alpha)
   */
  ColorAlpha.fromHSLA = function fromHSLA(hue, sat, lum, alpha) {
    return new ColorAlpha(Color.fromHSL(hue, sat, lum).rgb(), alpha)
  }

  /**
   * Return a new Color object, given a string.
   * The string may have any of the formats described in
   * {@link Color.fromString}, or it may have either of the following formats,
   * with the alpha component as a base 10 decimal between 0.0 and 1.0.
   * 1. `#rrggbbaa`, where `aa` is alpha
   * 2. `rgba(r,g,b,a)` or `rgba(r, g, b, a)`, where `a` is alpha
   * 3. `hsva(h,s,v,a)` or `hsva(h, s, v, a)`, where `a` is alpha
   * 4. `hsla(h,s,l,a)` or `hsla(h, s, l, a)`, where `a` is alpha
   * @see Color.fromString
   * @param {string} str a string of one of the forms described
   * @param {function} callback a function to call if all else fails
   * @return {ColorAlpha} a new ColorAlpha object constructed from the given string
   */
  ColorAlpha.fromString = function fromString(str) {
    var is_opaque = Color.fromString(str)
    if (is_opaque) {
      return new ColorAlpha(is_opaque.rgb())
    }
    if (str.slice(0,1) === '#' && str.length === 9) {
      return new ColorAlpha([
        str.slice(1,3)
      , str.slice(3,5)
      , str.slice(5,7)
      ].map(Util.toDec), Util.toDec(str.slice(7,9))/255)
    }
    if (str.slice(0,5) === 'rgba(') {
      var comps = Util.components(5, str)
      return new ColorAlpha(comps.slice(0,3), comps[3])
    }
    if (arg.slice(0,5) === 'hsva(') {
      return ColorAlpha.fromHSVA.apply(null, Util.components(5, str))
    }
    if (arg.slice(0,5) === 'hsla(') {
      return ColorAlpha.fromHSLA.apply(null, Util.components(5, str))
    }
    return null
  }

  return Color
})()<|MERGE_RESOLUTION|>--- conflicted
+++ resolved
@@ -171,7 +171,6 @@
    * @return {string} a string representing this color.
    */
   ColorAlpha.prototype.toString = function toString(space) {
-<<<<<<< HEAD
     var a = Math.round(this.alpha() * 1000) / 1000
     // CHANGED v2 remove 'hexa'
     if (space === 'hex' || space==='hexa') {
@@ -187,18 +186,6 @@
     }
     return Color.prototype.toString.call(this, 'rgb').slice(0, -1) + ', ' + a + ')'
     // return `${Color.prototype.toString.call(this, 'rgb').slice(0, -1)}, ${a})` // CHANGED ES6
-=======
-    // CHANGED TODO v2 remove 'hexa'
-    if (space === 'hex' || space==='hexa')  return '#' + Util.toHex(this.red()) + Util.toHex(this.green()) + Util.toHex(this.blue()) + Util.toHex(this.alpha()*255)
-    if (space === 'hsva') return 'hsva(' + this.hsvHue() + ', ' + this.hsvSat() + ', ' + this.hsvVal() + ', ' + this.alpha() + ')'
-    if (space === 'hsla') return 'hsla(' + this.hslHue() + ', ' + this.hslSat() + ', ' + this.hslLum() + ', ' + this.alpha() + ')'
-                          return 'rgba(' + this.red()    + ', ' + this.green()  + ', ' + this.blue()   + ', ' + this.alpha() + ')'
-    // CHANGED ES6
-    // if (space === 'hex')  return `#${Util.toHex(this.red())}${Util.toHex(this.green())}${Util.toHex(this.blue())}${Util.toHex(this.alpha()*255)}`
-    // if (space === 'hsva') return `hsva(${this.hsvHue()}, ${this.hsvSat()}, ${this.hsvVal()}, ${this.alpha()})`
-    // if (space === 'hsla') return `hsla(${this.hslHue()}, ${this.hslSat()}, ${this.hslLum()}, ${this.alpha()})`
-    //                       return `rgba(${this.red()   }, ${this.green() }, ${this.blue()  }, ${this.alpha()})`
->>>>>>> ab87534b
   }
 
 
