--- conflicted
+++ resolved
@@ -174,20 +174,8 @@
    * @return {string} a string representing this color.
    */
   ColorAlpha.prototype.toString = function toString(space) {
-<<<<<<< HEAD
-    if (space === 'hex' ) return '#' + Util.toHex(Util.toHex(this.red()) + Util.toHex(this.green())  + Util.toHex(this.blue() + this.alpha()*255))
-    if (space === 'hsva') return 'hsva(' + this.hsvHue() + ', ' + this.hsvSat() + ', ' + this.hsvVal() + ', ' + this.alpha() + ')'
-    if (space === 'hsla') return 'hsla(' + this.hslHue() + ', ' + this.hslSat() + ', ' + this.hslLum() + ', ' + this.alpha() + ')'
-                          return 'rgba(' + this.red()    + ', ' + this.green()  + ', ' + this.blue()   + ', ' + this.alpha() + ')'
-    // CHANGED ES6
-    // if (space === 'hex' ) return `#${Util.toHex(this.red())}${Util.toHex(this.green())}${Util.toHex(this.blue())}${Util.toHex(this.alpha()*255)}`
-    // if (space === 'hsva') return `hsva(${this.hsvHue()}, ${this.hsvSat()}, ${this.hsvVal()}, ${this.alpha()})`
-    // if (space === 'hsla') return `hsla(${this.hslHue()}, ${this.hslSat()}, ${this.hslLum()}, ${this.alpha()})`
-    //                       return `rgba(${this.red()   }, ${this.green() }, ${this.blue()  }, ${this.alpha()})`
-=======
     var a = Math.round(this.alpha() * 1000) / 1000
-    // CHANGED v2 remove 'hexa'
-    if (space === 'hex' || space==='hexa') {
+    if (space === 'hex') {
       return Color.prototype.toString.call(this, 'hex') + Util.toHex(this.alpha()*255)
     }
     if (space === 'hsva') {
@@ -204,7 +192,6 @@
     }
     return 'rgba(' + Color.prototype.toString.call(this, 'rgb').slice(4, -1) + ', ' + a + ')'
     // return `rgba(${Color.prototype.toString.call(this, 'rgb').slice(4, -1)}, ${a})` // CHANGED ES6
->>>>>>> 4dd7d18a
   }
 
 
