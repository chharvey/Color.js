--- conflicted
+++ resolved
@@ -24,21 +24,16 @@
 
     /**
      * The HSV-space hue of this color, or what "color" this color is.
-<<<<<<< HEAD
-     * An integer bound by [0, 255].
+     * A number bound by [0, 360).
      *
      * Exercise: prove:
      * _HSV_HUE === Math.atan2(Math.sqrt(3) * (g - b), 2*r - g - b)
      *
-=======
-     * A number bound by [0, 360).
->>>>>>> ca5e1f55
      * @type {number}
      */
     self._HSV_HUE = (function () {
       if (_chroma === 0) return 0
 
-<<<<<<< HEAD
       var $rgb = [
         self._RED   / 255
       , self._GREEN / 255
@@ -57,16 +52,6 @@
       // cases[self._GREEN / 255] = function (r, g, b) { return ((b - r) / _chroma + 2) * 60 }
       // cases[self._BLUE  / 255] = function (r, g, b) { return ((r - g) / _chroma + 4) * 60 }
       // return cases[_max].apply(null, $rgb)
-=======
-    /**
-     * The vividness of this color. A lower saturation means the color is closer to white,
-     * a higher saturation means the color is more true to its hue.
-     * A number bound by [0, 1].
-     * @type {number}
-     */
-    self._HSV_SAT = (function () {
-      return 0 // FIXME
->>>>>>> ca5e1f55
     })()
 
     /**
@@ -84,7 +69,7 @@
     /**
      * The vividness of this color. A lower saturation means the color is closer to white,
      * a higher saturation means the color is more true to its hue.
-     * An decimal bound by [0, 1].
+     * A number bound by [0, 1].
      * @type {number}
      */
     self._HSV_SAT = (function () {
@@ -101,26 +86,19 @@
     })()
 
     /**
-<<<<<<< HEAD
      * How "white" or "black" the color is. A lower luminosity means the color is closer to black,
      * a higher luminosity means the color is closer to white.
-     * An decimal bound by [0, 1].
-=======
+     * A number bound by [0, 1].
+     * @type {number}
+     */
+    self._HSL_LUM = (function () {
+      return 0.5 * (_max + _min)
+    })()
+
+    /**
      * The amount of "color" in the color. A lower saturation means the color is more grayer,
      * a higher saturation means the color is more colorful.
      * A number bound by [0, 1].
->>>>>>> ca5e1f55
-     * @type {number}
-     */
-    self._HSL_LUM = (function () {
-      return 0.5 * (_max + _min)
-    })()
-
-    /**
-<<<<<<< HEAD
-     * The amount of "color" in the color. A lower saturation means the color is more grayer,
-     * a higher saturation means the color is more colorful.
-     * An decimal bound by [0, 1].
      *
      * Exercise: prove:
      * _HSL_SAT === _chroma / (1 - Math.abs(2*self._HSL_LUM - 1))
@@ -134,11 +112,6 @@
      * Part B. Let 0.5 < x. Then 1 < 2x - 1, and |2x - 1| == 2x - 1.
      * Then 1 - |2x - 1| == 1 - (2x - 1) = 2 - 2x. //
      *
-=======
-     * How "white" or "black" the color is. A lower luminosity means the color is closer to black,
-     * a higher luminosity means the color is closer to white.
-     * A number bound by [0, 1].
->>>>>>> ca5e1f55
      * @type {number}
      */
     self._HSL_SAT = (function () {
