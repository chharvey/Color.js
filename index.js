/**
 * A 24-bit color (“True Color”) that can be displayed in a pixel, given three primary color components.
 * @type {Color}
 */
module.exports = (function () {
  // CONSTRUCTOR
  /**
<<<<<<< HEAD
   * Construct a Color object.
   * Valid parameters:
   * - new Color([60, 120, 240]) // [red, green, blue]
   * - new Color([192])          // [grayscale]
   * - new Color()               // (black, rgb(0,0,0))
   * The RGB array may be an array of length 3 or 1, containing integers 0–255.
   * If array length is 3, the components are red, green, and blue, in that order.
   * If the length is 1, the red, green, and blue components are equal to that number,
   * which will produce a grayscale color.
   * If no argument is given, the color will be black (#000000).
=======
   * Construct a Color object, given
   * three arguments (RGB),
   * one argument (grayscale), or
   * zero arguments (black, `#000000`).
>>>>>>> bd267e37
   * @constructor
   * @param {Array<number>=[0]} $rgb an array of 1 or 3 integers in [0,255]
   */
  function Color($rgb) {
    var self = this
<<<<<<< HEAD
    if ($rgb && $rgb.length >= 3) {
      self._RED   = $rgb[0]
      self._GREEN = $rgb[1]
      self._BLUE  = $rgb[2]
    } else if ($rgb && $rgb.length >= 1) {
      Color.call(self, [$rgb[0], $rgb[0], $rgb[0]]); return
    } else {
      Color.call(self, [0]); return
    }
=======
    self._RED   = red || 0
    self._GREEN = grn || self._RED
    self._BLUE  = blu || self._RED
>>>>>>> bd267e37

    var _max = Math.max(self._RED, self._GREEN, self._BLUE) / 255
    var _min = Math.min(self._RED, self._GREEN, self._BLUE) / 255
    var _chroma = _max - _min

    /**
     * The HSV-space hue of this color, or what "color" this color is.
     * A number bound by [0, 360).
     *
     * Exercise: prove:
     * _HSV_HUE === Math.atan2(Math.sqrt(3) * (g - b), 2*r - g - b)
     *
     * @type {number}
     */
    self._HSV_HUE = (function () {
      if (_chroma === 0) return 0
      var rgb_norm = [
        self._RED   / 255
      , self._GREEN / 255
      , self._BLUE  / 255
      ]
      return [
        function (r, g, b) { return ((g - b) / _chroma % 6) * 60 }
      , function (r, g, b) { return ((b - r) / _chroma + 2) * 60 }
      , function (r, g, b) { return ((r - g) / _chroma + 4) * 60 }
      ][rgb_norm.indexOf(_max)].apply(null, rgb_norm)
    })()

    /**
     * The brightness of this color. A lower value means the color is closer to black, a higher
     * value means the color is more true to its hue.
     * The HSV-space value ("brightness") of this color is equivalent to the ratio of the
     * brightest RGB-component’s value to 255, as a percentage.
     * A number bound by [0, 1].
     * @type {number}
     */
    self._HSV_VAL = (function () {
      return _max
    })()

    /**
     * The vividness of this color. A lower saturation means the color is closer to white,
     * a higher saturation means the color is more true to its hue.
     * A number bound by [0, 1].
     * @type {number}
     */
    self._HSV_SAT = (function () {
      return _chroma / self._HSV_VAL
    })()

    /**
     * The Hue of this color. Identical to `this._HSV_HUE`.
     * A number bound by [0, 360).
     * @type {number}
     */
    self._HSL_HUE = (function () {
      return self._HSV_HUE
    })()

    /**
     * How "white" or "black" the color is. A lower luminosity means the color is closer to black,
     * a higher luminosity means the color is closer to white.
     * A number bound by [0, 1].
     * @type {number}
     */
    self._HSL_LUM = (function () {
      return 0.5 * (_max + _min)
    })()

    /**
     * The amount of "color" in the color. A lower saturation means the color is more grayer,
     * a higher saturation means the color is more colorful.
     * A number bound by [0, 1].
     *
     * Exercise: prove:
     * _HSL_SAT === _chroma / (1 - Math.abs(2*self._HSL_LUM - 1))
     * Proof:
     * denom == (function (x) {
     *   if (x <= 0.5) return 2x
     *   else          return 2 - 2x
     * })(_HSL_LUM)
     * Part A. Let x <= 0.5. Then 2x - 1 <= 0, and |2x - 1| == -(2x - 1).
     * Then 1 - |2x - 1| == 1 + (2x - 1) = 2x. //
     * Part B. Let 0.5 < x. Then 1 < 2x - 1, and |2x - 1| == 2x - 1.
     * Then 1 - |2x - 1| == 1 - (2x - 1) = 2 - 2x. //
     *
     * @type {number}
     */
    self._HSL_SAT = (function () {
      if (_chroma === 0) return 0 // covers the cases (self._HSL_LUM === 0) || (self._HSL_LUM === 1)
      return _chroma / ((self._HSL_LUM <= 0.5)  ?  2*self._HSL_LUM  :  (2 - 2*self._HSL_LUM))
    })();
  }


  // ACCESSOR FUNCTIONS
  /**
   * Get the red component of this color.
   * @return {number} the red component of this color
   */
  Color.prototype.red = function red() { return this._RED }
  /**
   * Get the green component of this color.
   * @return {number} the green component of this color
   */
  Color.prototype.green = function green() { return this._GREEN }
  /**
   * Get the blue component of this color.
   * @return {number} the blue component of this color
   */
  Color.prototype.blue = function blue() { return this._BLUE }

  /**
   * Get the hsv-hue of this color.
   * @return {number} the hsv-hue of this color
   */
  Color.prototype.hsvHue = function hsvHue() { return this._HSV_HUE }
  /**
   * Get the hsv-saturation of this color.
   * @return {number} the hsv-saturation of this color
   */
  Color.prototype.hsvSat = function hsvSat() { return this._HSV_SAT }
  /**
   * Get the hsv-value of this color.
   * @return {number} the hsv-value of this color
   */
  Color.prototype.hsvVal = function hsvVal() { return this._HSV_VAL }

  /**
   * Get the hsl-hue of this color.
   * @return {number} the hsl-hue of this color
   */
  Color.prototype.hslHue = function hslHue() { return this._HSL_HUE }
  /**
   * Get the hsl-saturation of this color.
   * @return {number} the hsl-saturation of this color
   */
  Color.prototype.hslSat = function hslSat() { return this._HSL_SAT }
  /**
   * Get the hsl-luminosity of this color.
   * @return {number} the hsl-luminosity of this color
   */
  Color.prototype.hslLum = function hslLum() { return this._HSL_LUM }

  // Convenience getter functions.
  /**
   * Return an array of RGB components (in that order).
   * @return {Array<number>} an array of RGB components
   */
  Color.prototype.rgb = function rgb() { return [this.red(), this.green(), this.blue()] }
  /**
   * Return an array of HSV components (in that order).
   * @return {Array<number>} an array of HSV components
   */
  Color.prototype.hsv = function hsv() { return [this.hsvHue(), this.hsvSat(), this.hsvVal()] }
  /**
   * Return an array of HSL components (in that order).
   * @return {Array<number>} an array of HSL components
   */
  Color.prototype.hsl = function hsl() { return [this.hslHue(), this.hslSat(), this.hslLum()] }


  // METHODS
  /**
   * Return a new color that is the complement of this color.
   * The complement of a color is the difference between that color and white (#fff).
   * @return {Color} a new Color object that corresponds to this color’s complement
   */
  Color.prototype.complement = function complement() {
    return new Color([
      255 - this.red()
    , 255 - this.green()
    , 255 - this.blue()
    ])
  }

  /**
   * Return a new color that is a hue-rotation of this color.
   * @param  {number} a the number of degrees to rotate
   * @return {Color} a new Color object corresponding to this color rotated by `a` degrees
   */
  Color.prototype.rotate = function rotate(a) {
    var newhue = (this.hsvHue() + a) % 360
    return Color.fromHSV(newhue, this.hsvSat(), this.hsvVal())
  }

  /**
   * Return a new color that is the inverse of this color.
   * The inverse of a color is that color with a hue rotation of 180 degrees.
   * @return {Color} a new Color object that corresponds to this color’s inverse
   */
  Color.prototype.invert = function invert() {
    return this.rotate(180)
  }

  /**
   * Return a new color that is a more saturated (more colorful) version of this color by a percentage.
   * This method calculates saturation in the HSL space.
   * A parameter of 1.0 returns a color with full saturation, and 0.0 returns an identical color.
   * A negative number will {@link Color.desaturate()|desaturate} this color.
   * @param  {number} p must be between -1.0 and 1.0; the value by which to saturate this color
   * @param  {boolean=} relative true if the saturation added is relative
   * @return {Color} a new Color object that corresponds to this color saturated by `p`
   */
  Color.prototype.saturate = function saturate(p, relative) {
    var newsat = this.hslSat() + (relative ? (this.hslSat() * p) : p)
    newsat = Math.min(Math.max(0, newsat), 1)
    return Color.fromHSL(this.hslHue(), newsat, this.hslLum())
  }

  /**
   * Return a new color that is a less saturated version of this color by a percentage.
   * A parameter of 1.0 returns a grayscale color, and 0.0 returns an identical color.
   * @see Color.saturate()
   * @param  {number} p must be between -1.0 and 1.0; the value by which to desaturate this color
   * @param  {boolean=} relative true if the saturation subtracted is relative
   * @return {Color} a new Color object that corresponds to this color desaturated by `p`
   */
  Color.prototype.desaturate = function desaturate(p, relative) {
    return this.saturate(-p, relative)
  }

  /**
   * Return a new color that is a brighter version of this color by a percentage.
   * This method calculates with luminosity in the HSL space.
   * A parameter of 1.0 returns white (#fff), and 0.0 returns an identical color.
   * A negative parameter will {@link Color.darken()|darken} this color.
   *
   * Set `relative = true` to specify the amount as relative to the color’s current brightness.
   * For example, if `$color` has an HSL-lum of 0.5, then calling `$color.brighten(0.5)` will return
   * a new color with an HSL-lum of 1.0, because the argument 0.5 is simply added to the color’s luminosity.
   * However, calling `$color.brighten(0.5, true)` will return a new color with an HSL-lum of 0.75,
   * because the argument 0.5, relative to the color’s current luminosity of 0.5, results in
   * an added luminosity of 0.25.
   *
   * @param {number} p must be between -1.0 and 1.0; the amount by which to lighten this color
   * @param {boolean=} relative true if the luminosity added is relative
   * @return {Color} a new Color object that corresponds to this color brightened by `p`
   */
  Color.prototype.brighten = function brighten(p, relative) {
    var newlum = this.hslLum() + (relative ? (this.hslLum() * p) : p)
    newlum = Math.min(Math.max(0, newlum), 1)
    return Color.fromHSL(this.hslHue(), this.hslSat(), newlum)
  }

  /**
   * Return a new color that is a darker version of this color by a percentage.
   * A parameter of 1.0 returns black (#000), and 0.0 returns an identical color.
   * @see Color.brighten()
   * @param {number} p must be between -1.0 and 1.0; the amount by which to darken this color
   * @param {boolean=} relative true if the luminosity subtracted is relative
   * @return {Color} a new Color object that corresponds to this color darkened by `p`
   */
  Color.prototype.darken = function darken(p, relative) {
    return this.brighten(-p, relative)
  }

  /**
   * Mix (average) another color with this color, with a given weight favoring that color.
   * If `w == 0.0`, return exactly this color.
   * `w == 1.0` return exactly the other color.
   * `w == 0.5` (default if omitted) return a perfectly even mix.
   * Note that `color1.mix(color2, w)` returns the same result as `color2.mix(color1, 1-w)`.
   * @param {Color} $color the second color
   * @param {number=0.5} w between 0.0 and 1.0; the weight favoring the other color
   * @return {Color} a mix of the two given colors
   */
  Color.prototype.mix = function mix($color, w) {
    if (w !== 0) w = +w || 0.5
    function average(a, b, w) {
      return (a * (1-w)) + (b * w)
    }
    return new Color([
      Math.round(average(this.red(),   $color.red(),   w))
    , Math.round(average(this.green(), $color.green(), w))
    , Math.round(average(this.blue(),  $color.blue(),  w))
    ])
  }

  /**
   * Compare this color with another color.
   * Return `true` if they are the same color.
   * @param  {Color} $color a Color object
   * @return {boolean} true if the argument is the same color as this color
   */
  Color.prototype.equals = function equals($color) {
<<<<<<< HEAD
    return (this.isGrayscale() && $color.isGrayscale() && (this.hsvVal() === $color.hsvVal())) // NOTE speedy
      || (
         (this.red()   === $color.red())
      && (this.green() === $color.green())
      && (this.blue()  === $color.blue())
      )
=======
    return this.red()   === $color.red()
      &&   this.green() === $color.green()
      &&   this.blue()  === $color.blue()
>>>>>>> bd267e37
  }
  /**
   * Return the *contrast ratio* between two colors.
   * More info can be found at
   * {@link https://www.w3.org/TR/WCAG/#contrast-ratiodef}
   * @param {Color} $color the second color to check
   * @return {number} the contrast ratio of this color with the argument
   */
  Color.prototype.contrastRatio = function contrastRatio($color) {
    /**
     * Return the relative lumance of a color.
     * @param  {Color} c a Color object
     * @return {number} the relative lumance of the color
     */
    function luma(c, b) {
      /**
       * A helper function.
       * @param  {number} p a decimal representation of an rgb component of a color
       * @return {number} the output of some mathematical function of `p`
       */
      function coef(p) {
        return (p <= 0.03928) ? p/12.92 : Math.pow((p + 0.055)/1.055, 2.4)
      }
      return 0.2126*coef(c.red()  /255)
           + 0.7152*coef(c.green()/255)
           + 0.0722*coef(c.blue() /255)
    }
    var both = [luma(this), luma($color)]
    return (Math.max.apply(null, both) + 0.05) / (Math.min.apply(null, both) + 0.05)
  }

  /**
   * Tests whether this color is gray.
   * A color is gray if and only if its red, green, and blue compoenents are equal,
   * or equivalently, if its saturation (in HSV or HSL) is zero.
   * @return {boolean} true if this color’s saturation equals 0
   */
  Color.prototype.isGrayscale = function isGrayscale() {
    return this.hsvSat() === 0
  }

  /**
   * Return a string representation of this color.
   * If `space === 'hsv'`, return `hsv(h, s, v)`
   * If `space === 'hsl'`, return `hsl(h, s, l)`
   * If `space === 'hex'`, return `#rrggbb`
   * If `space === 'rgb'` (default), return `rgb(r, g, b)`
   * IDEA may change the default to 'hex' instead of 'rgb'
   * @param {string='rgb'} space represents the space in which this color exists
   * @return {string} a string representing this color.
   */
  Color.prototype.toString = function toString(space) {
    /**
     * Converts a decimal number to a hexadecimal number, as a string.
     * @param  {number} n a number in base 10
     * @return {string} a number in base 16
     */
    function toHex(n) {
      return '0123456789abcdef'.charAt((n - n % 16) / 16) + '0123456789abcdef'.charAt(n % 16)
    }
    if (space === 'hex') return '#' + toHex(this.red()) + toHex(this.green())  + toHex(this.blue())
    if (space === 'hsv') return 'hsv(' + this.hsvHue()  + ', ' + this.hsvSat() + ', ' + this.hsvVal() + ')'
    if (space === 'hsl') return 'hsl(' + this.hslHue()  + ', ' + this.hslSat() + ', ' + this.hslLum() + ')'
                         return 'rgb(' + this.red()     + ', ' + this.green()  + ', ' + this.blue()   + ')'
    // CHANGED ES6
    // if (space === 'hex') return `#${toHex(this.red())}${toHex(this.green())}${toHex(this.blue())}`
    // if (space === 'hsv') return `hsv(${this.hsvHue()}, ${this.hsvSat()}, ${this.hsvVal()})`
    // if (space === 'hsl') return `hsl(${this.hslHue()}, ${this.hslSat()}, ${this.hslLum()})`
    //                      return `rgb(${this.red()   }, ${this.green() }, ${this.blue()  })`
  }


  // STATIC MEMBERS
  /**
   * Return a new Color object, given a string of the form `rgb(r,g,b)` or `rgb(r, g, b)`,
   * where `r`, `g`, and `b` are decimal RGB components (in base 10, out of 255).
   * @param {string} rgb_string a string of the form `rgb(r,g,b)` or `rgb(r, g, b)`
   * @return {Color} a new Color object constructed from the given rgb string
   */
  Color.fromRGB = function fromRGB(rgb_string) {
    return new Color(rgb_string.slice(4, -1).split(',').map(function (el) { return +el }))
  }

  /**
   * Return a new Color object, given a string of the form `#rrggbb`,
   * where `rr`, `gg`, and `bb` are hexadecimal RGB components (in base 16, out of ff, lowercase).
   * The `#` must be included.
   * @param {string} hex_string a string of the form `#rrggbb` (lowercase)
   * @return {Color} a new Color object constructed from the given hex string
   */
  Color.fromHex = function fromHex(hex_string) {
    /**
     * Converts a hexadecimal number (as a string) to a decimal number.
     * @param  {string} n a number in base 16
     * @return {number} a number in base 10
     */
    function toDec(n) {
      var tens = 0
      var ones = 0
      for (var i = 0; i < 16; i++) {
        if ('0123456789abcdef'.charAt(i) === n.slice(0,1)) tens = i*16
        if ('0123456789abcdef'.charAt(i) === n.slice(1,2)) ones = i
      }
      return tens + ones
    }
    return new Color([
      hex_string.slice(1,3)
    , hex_string.slice(3,5)
    , hex_string.slice(5,7)
    ].map(toDec))
  }

  /**
   * Return a new Color object, given hue, saturation, and value in HSV-space.
   *
   * Takes HSV-components as number arguments and returns a new Color object with
   * RGB-components, each a base-10 number from 0 to 255.
   *
   * Photoshop, etc. represents the saturation and "brightness" (value) values from 0 to 100,
   * however, the saturation and value are calculated from a range of 0 to 1. Make that conversion
   * before calling this method.
   *
   * Ported from the excellent java algorithm by Eugene Vishnevsky at:
   * {@link http://www.cs.rit.edu/~ncs/color/t_convert.html}
   *
   * @param {number} hue must be between 0 and 360; hue in HSV-space
   * @param {number} sat must be between 0.0 and 1.0; saturation in HSV-space
   * @param {number} val must be between 0.0 and 1.0; brightness in HSV-space
   * @return {Color} a new Color object with hsv(hue, sat, val)
   */
  Color.fromHSV = function fromHSV(hue, sat, val) {
    var c = sat * val
    var x = c * (1 - Math.abs(hue/60 % 2 - 1))
    var m = val - c
    var rgb;
         if (  0 <= hue && hue <  60) { rgb = [c, x, 0] }
    else if ( 60 <= hue && hue < 120) { rgb = [x, c, 0] }
    else if (120 <= hue && hue < 180) { rgb = [0, c, x] }
    else if (180 <= hue && hue < 240) { rgb = [0, x, c] }
    else if (240 <= hue && hue < 300) { rgb = [x, 0, c] }
    else if (300 <= hue && hue < 360) { rgb = [c, 0, x] }
    return new Color(rgb.map(function (el) { return Math.round((el + m) * 255) }))
    // XXX ILLEGAL setting immutable properties
    // returned._HSV_HUE = hue
    // returned._HSV_SAT = sat
    // returned._HSV_VAL = val
  }

  /**
   * Return a new Color object, given hue, saturation, and luminosity.
   * @param {number} hue must be between 0 and 360; hue in HSL-space (same as hue in HSV-space)
   * @param {number} sat must be between 0.0 and 1.0; saturation in HSL-space
   * @param {number} lum must be between 0.0 and 1.0; luminosity in HSL-space
   * @return {Color} a new Color object with hsl(hue, sat, lum)
   */
  Color.fromHSL = function fromHSL(hue, sat, lum) {
    var c = sat * (1 - Math.abs(2*lum - 1))
    var x = c * (1 - Math.abs(hue/60 % 2 - 1))
    var m = lum - c/2
    var rgb;
         if (  0 <= hue && hue <  60) { rgb = [c, x, 0] }
    else if ( 60 <= hue && hue < 120) { rgb = [x, c, 0] }
    else if (120 <= hue && hue < 180) { rgb = [0, c, x] }
    else if (180 <= hue && hue < 240) { rgb = [0, x, c] }
    else if (240 <= hue && hue < 300) { rgb = [x, 0, c] }
    else if (300 <= hue && hue < 360) { rgb = [c, 0, x] }
    return new Color(rgb.map(function (el) { return Math.round((el + m) * 255) }))
    // XXX ILLEGAL setting immutable properties
    // returned._HSL_HUE = hue
    // returned._HSL_SAT = sat
    // returned._HSL_LUM = lum
  }

  // /**
  //  * Checks the type of an argument, and converts it to a color.
  //  * @param  {unknown} arg any argument
  //  * @return {Color} a new Color object constructed from the given argument
  //  */
  // Color.typeCheck = function typeCheck(arg) {
  //   if (arg instanceof Color) return arg
  //   if (typeof arg === 'string') {
  //     if (arg.slice(0,1) === '#')    return Color.fromHex(arg)
  //     if (arg.slice(0,4) === 'rgb(') return Color.fromRGB(arg)
  //     if (arg.slice(0,4) === 'hsv(') return Color.fromHSV(arg)
  //     if (arg.slice(0,4) === 'hsl(') return Color.fromHSL(arg)
  //     if (arg.slice(0,5) === 'rgba(') return ColorAlpha.fromRGBA(arg)
  //     if (arg.slice(0,5) === 'hsva(') return ColorAlpha.fromHSVA(arg)
  //     if (arg.slice(0,5) === 'hsla(') return ColorAlpha.fromHSLA(arg)
  //                                    return new Color()
  //   }
  //   if (typeof arg === 'number') {
  //     return new Color([Math.min(Math.max(0, arg), 255)]) // bound(arg, 0, 255)
  //   }
  //   return new Color()
  // }

  return Color
})()<|MERGE_RESOLUTION|>--- conflicted
+++ resolved
@@ -5,7 +5,6 @@
 module.exports = (function () {
   // CONSTRUCTOR
   /**
-<<<<<<< HEAD
    * Construct a Color object.
    * Valid parameters:
    * - new Color([60, 120, 240]) // [red, green, blue]
@@ -16,18 +15,11 @@
    * If the length is 1, the red, green, and blue components are equal to that number,
    * which will produce a grayscale color.
    * If no argument is given, the color will be black (#000000).
-=======
-   * Construct a Color object, given
-   * three arguments (RGB),
-   * one argument (grayscale), or
-   * zero arguments (black, `#000000`).
->>>>>>> bd267e37
    * @constructor
    * @param {Array<number>=[0]} $rgb an array of 1 or 3 integers in [0,255]
    */
   function Color($rgb) {
     var self = this
-<<<<<<< HEAD
     if ($rgb && $rgb.length >= 3) {
       self._RED   = $rgb[0]
       self._GREEN = $rgb[1]
@@ -37,11 +29,6 @@
     } else {
       Color.call(self, [0]); return
     }
-=======
-    self._RED   = red || 0
-    self._GREEN = grn || self._RED
-    self._BLUE  = blu || self._RED
->>>>>>> bd267e37
 
     var _max = Math.max(self._RED, self._GREEN, self._BLUE) / 255
     var _min = Math.min(self._RED, self._GREEN, self._BLUE) / 255
@@ -328,18 +315,12 @@
    * @return {boolean} true if the argument is the same color as this color
    */
   Color.prototype.equals = function equals($color) {
-<<<<<<< HEAD
     return (this.isGrayscale() && $color.isGrayscale() && (this.hsvVal() === $color.hsvVal())) // NOTE speedy
       || (
          (this.red()   === $color.red())
       && (this.green() === $color.green())
       && (this.blue()  === $color.blue())
       )
-=======
-    return this.red()   === $color.red()
-      &&   this.green() === $color.green()
-      &&   this.blue()  === $color.blue()
->>>>>>> bd267e37
   }
   /**
    * Return the *contrast ratio* between two colors.
