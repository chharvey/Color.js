import * as xjs from 'extrajs'

const NAMES: { [index: string]: string } = require('../../src/color-names.json') // NB relative to dist


/**
 * Enum for the types of string representations of colors.
 */
enum Space {
  /** #rrggbb      / #rrggbbaa        */ HEX = 'hex',
  /** rgb(r, g, b) / rgba(r, g, b, a) */ RGB = 'rgb',
  /** hsv(h, s, v) / hsva(h, s, v, a) */ HSV = 'hsv',
  /** hsl(h, s, l) / hsla(h, s, l, a) */ HSL = 'hsl',
  /** hwb(h, w, b) / hwba(h, w, b, a) */ HWB = 'hwb',
}


/**
 * A 24/32-bit color ("True Color") that can be displayed in a pixel, given three primary color channels
 * and a possible transparency channel.
 */
export default class Color {
  static readonly Space = Space

  /**
   * Calculate the alpha of two or more overlapping translucent colors.
   *
   * For two overlapping colors with respective alphas `a` and `b`, the compounded alpha
   * of an even mix will be `1 - (1-a)*(1-b)`.
   * For three, it would be `1 - (1-a)*(1-b)*(1-c)`.
   * An alpha is a number within the interval [0,1], and represents the opacity
   * of a translucent color. An alpha of 0 is completely transparent; an alpha
   * of 1 is completely opaque.
   * @param  alphas an array of alphas
   * @return the compounded alpha
   */
  private static _compoundOpacity(alphas: number[]): number {
    return 1 - alphas.map((a) => 1-a).reduce((a,b) => a*b)
  }

  /**
   * Transform an sRGB channel value (gamma-corrected) to a linear value.
   *
   * Approximately, the square of the value: `(x) => x * x`.
   * @see https://www.w3.org/Graphics/Color/sRGB.html
   * @see https://en.wikipedia.org/wiki/SRGB#The_reverse_transformation
   * @param   c_srgb an rgb component (0–1) of a color
   * @returns the transformed linear value
   */
  private static _sRGB_Linear(c_srgb: number): number {
    return (c_srgb <= 0.03928) ? c_srgb / 12.92 : ((c_srgb + 0.055) / 1.055) ** 2.4
  }
  /**
   * Return the inverse of {@link Color._sRGB_Linear}.
   *
   * Approximately, the square root of the value: `(x) => Math.sqrt(x)`.
   * @see https://www.w3.org/Graphics/Color/sRGB.html
   * @see https://en.wikipedia.org/wiki/SRGB#The_forward_transformation_(CIE_XYZ_to_sRGB)
   * @param   c_lin a perceived luminance (linear) of a color’s rgb component (0–1)
   * @returns the transformed sRGB value
   */
  private static _linear_sRGB(c_lin: number): number {
    return (c_lin <= 0.00304) ? c_lin * 12.92 : 1.055 * c_lin ** (1 / 2.4) - 0.055
  }

  /**
   * Return a new Color object, given hue, saturation, and value in HSV-space.
   *
   * The HSV-hue must be between 0 and 360.
   * The HSV-saturation must be between 0.0 and 1.0.
   * The HSV-value must be between 0.0 and 1.0.
   * The alpha must be between 0.0 and 1.0.
   * @param   hue the HSV-hue channel of this color (a number 0—360)
   * @param   sat the HSV-sat channel of this color (a number 0—1)
   * @param   val the HSV-val channel of this color (a number 0—1)
   * @param   alpha the opacity (a number 0—1)
   * @returns a new Color object with hsva(hue, sat, val, alpha)
   */
  static fromHSV(hue = 0, sat = 0, val = 0, alpha = 1): Color {
    hue = xjs.Math.mod(hue, 360)
    let c: number = sat * val
    let x: number = c * (1 - Math.abs(hue/60 % 2 - 1))
    let m: number = val - c
    let rgb: number[] = [c, x, 0]
         if (  0 <= hue && hue <  60) { rgb = [c, x, 0] }
    else if ( 60 <= hue && hue < 120) { rgb = [x, c, 0] }
    else if (120 <= hue && hue < 180) { rgb = [0, c, x] }
    else if (180 <= hue && hue < 240) { rgb = [0, x, c] }
    else if (240 <= hue && hue < 300) { rgb = [x, 0, c] }
    else if (300 <= hue && hue < 360) { rgb = [c, 0, x] }
    return new Color(...rgb.map((el) => Math.round((el + m) * 255)), alpha)
  }

  /**
   * Return a new Color object, given hue, saturation, and luminosity in HSL-space.
   *
   * The HSL-hue must be between 0 and 360.
   * The HSL-saturation must be between 0.0 and 1.0.
   * The HSL-luminosity must be between 0.0 and 1.0.
   * The alpha must be between 0.0 and 1.0.
   * @see https://www.w3.org/TR/css-color-4/#hsl-to-rgb
   * @param   hue the HSL-hue channel of this color (a number 0—360)
   * @param   sat the HSL-sat channel of this color (a number 0—1)
   * @param   lum the HSL-lum channel of this color (a number 0—1)
   * @param   alpha the opacity (a number 0—1)
   * @returns a new Color object with hsla(hue, sat, lum, alpha)
   */
  static fromHSL(hue = 0, sat = 0, lum = 0, alpha = 1): Color {
    hue = xjs.Math.mod(hue, 360)
    let c: number = sat * (1 - Math.abs(2*lum - 1))
    let x: number = c * (1 - Math.abs(hue/60 % 2 - 1))
    let m: number = lum - c/2
    let rgb: number[] = [c, x, 0]
         if (  0 <= hue && hue <  60) { rgb = [c, x, 0] }
    else if ( 60 <= hue && hue < 120) { rgb = [x, c, 0] }
    else if (120 <= hue && hue < 180) { rgb = [0, c, x] }
    else if (180 <= hue && hue < 240) { rgb = [0, x, c] }
    else if (240 <= hue && hue < 300) { rgb = [x, 0, c] }
    else if (300 <= hue && hue < 360) { rgb = [c, 0, x] }
    return new Color(...rgb.map((el) => Math.round((el + m) * 255)), alpha)
  }

  /**
   * Return a new Color object, given hue, white, and black in HWB-space.
   *
   * The HWB-hue must be between 0 and 360.
   * The HWB-white must be between 0.0 and 1.0.
   * The HWB-black must be between 0.0 and 1.0.
   * The alpha must be between 0.0 and 1.0.
   * @see https://www.w3.org/TR/css-color-4/#hwb-to-rgb
   * @param   hue the HWB-hue channel of this color (a number 0—360)
   * @param   wht the HWB-wht channel of this color (a number 0—1)
   * @param   blk the HWB-blk channel of this color (a number 0—1)
   * @param   alpha the opacity (a number 0—1)
   * @returns a new Color object with hwba(hue, wht, blk, alpha)
   */
  static fromHWB(hue = 0, wht = 0, blk = 0, alpha = 1): Color {
    return Color.fromHSV(hue, 1 - wht / (1 - blk), 1 - blk, alpha)
    // HWB -> RGB:
    /*
    var rgb = Color.fromHSL([hue, 1, 0.5]).rgb.map((el) => el/255)
    for (var i = 0; i < 3; i++) {
      rgb[i] *= (1 - white - black);
      rgb[i] += white;
    }
    return new Color(rgb.map(function (el) { return Math.round(el * 255) }))
     */
  }

  /**
   * Return a new Color object, given a string.
   *
   * The string must have one of the following formats (spaces optional):
   *  - `#rrggbb`
   *  - `#rrggbbaa`
   *  - `#rgb`
   *  - `#rgba`
   *  - `rgb(r, g, b)`
   *  - `rgb(r, g, b, a)`
   *  - `rgba(r, g, b, a)`
   *  - `hsv(h, s, v)`
   *  - `hsv(h, s, v, a)`
   *  - `hsva(h, s, v, a)`
   *  - `hsl(h, s, l)`
   *  - `hsl(h, s, l, a)`
   *  - `hsla(h, s, l, a)`
   *  - `hwb(h, w, b)`
   *  - `hwb(h, w, b, a)`
   *  - `hwba(h, w, b, a)`
   *  - *any exact string match of a named color*
   * @see {@link https://www.w3.org/TR/css-color-4/#named-colors|Named Colors | CSS Color Module Level 4}
   * @param   str a string of one of the forms described
   * @returns a new Color object constructed from the given string
   * @throws  {RangeError} if the string given is not a valid format
   * @throws  {ReferenceError} if the color name given was not found
   */
  static fromString(str = ''): Color {
    if (str === '') return new Color()
    if (str[0] === '#') {
      if (![4,5,7,9].includes(str.length)) throw new RangeError(`Invalid string format: '${str}'.`)
        if ([4,5].includes(str.length)) {
          let [r, g, b, a]: string[] = [str[1], str[2], str[3], str[4] || '']
          return Color.fromString(`#${r}${r}${g}${g}${b}${b}${a}${a}`)
        }
        let red  : number = parseInt(str.slice(1,3), 16)
        let green: number = parseInt(str.slice(3,5), 16)
        let blue : number = parseInt(str.slice(5,7), 16)
        let alpha: number = (str.length === 9) ? parseInt(str.slice(7,9), 16)/255 : 1
				try {
					xjs.Number.assertType(red  , 'natural')
					xjs.Number.assertType(green, 'natural')
					xjs.Number.assertType(blue , 'natural')
					xjs.Number.assertType(alpha, 'non-negative')
				} catch (e) {
					throw new RangeError(`Invalid string format: '${str}'.`)
				}
        return new Color(red, green, blue, alpha)
    }
    if (!str.includes('(')) {
      const returned: string|null = NAMES[str] || null
      if (!returned) throw new ReferenceError(`No color found for the name given: '${str}'.`)
      return Color.fromString(returned)
    }
		try {
		return xjs.Object.switch<Color>(str.slice(0,3), {
			rgb: (channels: number[]) => new Color    (...channels),
			hsv: (channels: number[]) => Color.fromHSV(...channels),
			hsl: (channels: number[]) => Color.fromHSL(...channels),
			hwb: (channels: number[]) => Color.fromHWB(...channels),
		})(str.slice((str[3] === 'a') ? 5 : 4, -1).split(',').map((s) => +s))
		} catch (e) {
			throw new RangeError(`Invalid string format: '${str}'.`)
		}
  }

  /**
   * Mix (average) a set of 2 or more colors. The average will be weighted evenly.
   *
   * If two colors `a` and `b` are given, calling this static method, `Color.mix([a, b])`,
   * is equivalent to calling `a.mix(b)` without a weight.
   * However, calling `Color.mix([a, b, c])` with 3 or more colors yields an even mix,
   * and will *not* yield the same results as calling `a.mix(b).mix(c)`, which yields an uneven mix.
   * Note that the order of the given colors does not change the result, that is,
   * `Color.mix([a, b, c])` returns the same result as `Color.mix([c, b, a])`.
   * @see Color.mix
   * @param   colors an array of Color objects, of length >=2
   * @returns a mix of the given colors
   */
  static mix(colors: Color[]): Color {
    let red  : number = Math.round(xjs.Math.meanArithmetic(colors.map((c) => c.red  )))
    let green: number = Math.round(xjs.Math.meanArithmetic(colors.map((c) => c.green)))
    let blue : number = Math.round(xjs.Math.meanArithmetic(colors.map((c) => c.blue )))
    let alpha: number = Color._compoundOpacity(colors.map((c) => c.alpha))
    return new Color(red, green, blue, alpha)
  }

  /**
   * Blur a set of 2 or more colors. The average will be weighted evenly.
   *
   * Behaves almost exactly the same as {@link Color.mix},
   * except that this method uses a more visually accurate, slightly brighter, mix.
   * @see Color.blur
   * @param   colors an array of Color objects, of length >=2
   * @returns a blur of the given colors
   */
  static blur(colors: Color[]): Color {
    /**
     * Calculate the compound value of two or more overlapping same-channel values.
     * @private
     * @param   arr an array of same-channel values (red, green, or blue)
     * @returns the compounded value
     */
    function compoundChannel(arr: number[]): number {
      return Color._linear_sRGB(xjs.Math.meanArithmetic(arr.map(Color._sRGB_Linear)))
    }
    let red  : number = Math.round(compoundChannel(colors.map((c) => c.red  )))
    let green: number = Math.round(compoundChannel(colors.map((c) => c.green)))
    let blue : number = Math.round(compoundChannel(colors.map((c) => c.blue )))
    let alpha: number =     Color._compoundOpacity(colors.map((c) => c.alpha))
    return new Color(red, green, blue, alpha)
  }

  /**
   * Generate a random color.
   * @param   alpha should the alpha channel also be randomized? (if false, default alpha value is 1)
   * @returns a Color object with random values
   */
  static random(alpha = true): Color {
    return Color.fromString(`#${Math.random().toString(16).slice(2, (alpha) ? 10 : 8)}`)
  }

  /**
   * Randomly select a Named Color.
   * @returns one of the Named Colors, randomly chosen
   */
  static randomName(): Color {
    let named_colors: [string, string][] = Object.entries(NAMES)
    return Color.fromString(named_colors[Math.floor(Math.random() * named_colors.length)][0])
  }


  /** The red channel of this color. An integer in [0,255]. */
  private readonly _RED: number
  /** The green channel of this color. An integer in [0,255]. */
  private readonly _GREEN: number
  /** The blue channel of this color. An integer in [0,255]. */
  private readonly _BLUE: number
  /** The alpha channel of this color. An number in [0,1]. */
  private readonly _ALPHA: number

  private readonly _MAX: number
  private readonly _MIN: number
  private readonly _CHROMA: number

  /**
   *
   * Construct a new Color object.
   *
   * Calling `new Color(r, g, b, a)` (4 arguments) specifies default behavior.
   * Calling `new Color(r, g, b)` (3 arguments) will result in an opaque color (`#rrggbbFF`),
   * where the alpha is 1 by default.
   * Calling `new Color()` (no arguments) will result in transparent (`#00000000`).
   * @param r the red   channel of this color (an integer 0—255)
   * @param g the green channel of this color (an integer 0—255)
   * @param b the blue  channel of this color (an integer 0—255)
   * @param a the alpha channel of this color (a number 0–1)
   */
  constructor(r = 0, g = 0, b = 0, a = 1) {
    if (arguments.length === 0) a = 0

    this._RED   = Math.round(xjs.Math.clamp(0, r, 255))
    this._GREEN = Math.round(xjs.Math.clamp(0, g, 255))
    this._BLUE  = Math.round(xjs.Math.clamp(0, b, 255))
    this._ALPHA = xjs.Math.clamp(0, a, 1)

    this._MAX    = Math.max(this._RED, this._GREEN, this._BLUE) / 255
    this._MIN    = Math.min(this._RED, this._GREEN, this._BLUE) / 255
    this._CHROMA = this._MAX - this._MIN
  }

  /**
   * Return a string representation of this color.
   *
   * If the alpha of this color is 1, then the string returned will represent an opaque color,
   * e.g. `hsv()`, `hsl()`, etc. Otherwise, the string returned will represent a translucent color,
   * `hsva()`, `hsla()`, etc.
   * The format of the numbers returned will be as follows. The default format is {@link Color.Space.HEX}.
   * - all HEX values will be base 16 integers in [00,FF], two digits
   * - HSV/HSL/HWB-hue values will be base 10 decimals in [0,360) rounded to the nearest 0.1
   * - HSV/HSL-sat/val/lum and HWB-wht/blk values will be base 10 decimals in [0,1] rounded to the nearest 0.01
   * - all RGB values will be base 10 integers in [0,255], one to three digits
   * - all alpha values will be base 10 decimals in [0,1], rounded to the nearest 0.001
   * @override
   * @see https://www.w3.org/TR/css-color-4/#hex-notation
   * @param   space represents the space in which this color exists
   * @returns a string representing this color
   */
  toString(space = Color.Space.HEX): string {
    const leadingZero = (n: number, r: number = 10) => `0${n.toString(r)}`.slice(-2)
    if (space === Color.Space.HEX) {
      return `#${this.rgb.slice(0,3).map((c) => leadingZero(c, 16)).join('')}${(this.alpha < 1) ? leadingZero(Math.round(this.alpha * 255), 16) : ''}`
    }
    const returned = xjs.Object.switch<[number, number, number]>(space, {
      [Color.Space.RGB]: () => this.rgb.slice(0,3) as [number, number, number],
      [Color.Space.HSV]: () => [
        Math.round(this.hsvHue *  10) /  10,
        Math.round(this.hsvSat * 100) / 100,
        Math.round(this.hsvVal * 100) / 100,
      ],
      [Color.Space.HSL]: () => [
        Math.round(this.hslHue *  10) /  10,
        Math.round(this.hslSat * 100) / 100,
        Math.round(this.hslLum * 100) / 100,
      ],
      [Color.Space.HWB]: () => [
        Math.round(this.hwbHue *  10) /  10,
        Math.round(this.hwbWht * 100) / 100,
        Math.round(this.hwbBlk * 100) / 100,
      ],
    })()
    return (this.alpha < 1) ?
      `${space}a(${returned.join(', ')}, ${Math.round(this.alpha * 1000) / 1000})`
    : `${space}(${ returned.join(', ')})`
  }

  /**
   * Get the red channel of this color.
   */
  get red(): number { return this._RED }

  /**
   * Get the green channel of this color.
   */
  get green(): number { return this._GREEN }

  /**
   * Get the blue channel of this color.
   */
  get blue(): number { return this._BLUE }

  /**
   * Get the alpha (opacity) of this color.
   */
  get alpha(): number { return this._ALPHA }

  /**
   * Get the hsv-hue of this color.
   *
   * The HSV-space hue (in degrees) of this color, or what "color" this color is.
   * A number bound by [0, 360).
   */
  get hsvHue(): number {
    if (this._CHROMA === 0) return 0
    let rgb_norm: [number, number, number] = [
      this._RED   / 255,
      this._GREEN / 255,
      this._BLUE  / 255,
    ]
    return [
      (r: number, g: number, b: number) => ((g - b) / this._CHROMA + 6) % 6 * 60,
      (r: number, g: number, b: number) => ((b - r) / this._CHROMA + 2)     * 60,
      (r: number, g: number, b: number) => ((r - g) / this._CHROMA + 4)     * 60,
    ][rgb_norm.indexOf(this._MAX)](...rgb_norm)
    /*
     * Exercise: prove:
     * _HSV_HUE === Math.atan2(Math.sqrt(3) * (g - b), 2*r - g - b)
     */
  }

  /**
   * Get the hsv-saturation of this color.
   *
   * The vividness of this color. A lower saturation means the color is closer to white,
   * a higher saturation means the color is more true to its hue.
   * A number bound by [0, 1].
   */
  get hsvSat(): number {
    return (this._CHROMA === 0) ? 0 : this._CHROMA / this.hsvVal
  }

  /**
   * Get the hsv-value of this color.
   *
   * The brightness of this color. A lower value means the color is closer to black, a higher
   * value means the color is more true to its hue.
   * A number bound by [0, 1].
   */
  get hsvVal(): number {
    return this._MAX
  }

  /**
   * Get the hsl-hue of this color.
   *
   * The Hue of this color. Identical to {@link Color.hsvHue}.
   * A number bound by [0, 360).
   */
  get hslHue(): number {
    return this.hsvHue
  }

  /**
   * Get the hsl-saturation of this color.
   *
   * The amount of "color" in the color. A lower saturation means the color is more grayer,
   * a higher saturation means the color is more colorful.
   * A number bound by [0, 1].
   */
  get hslSat(): number {
    return (this._CHROMA === 0) ? 0 : (this._CHROMA / ((this.hslLum <= 0.5) ? 2*this.hslLum : (2 - 2*this.hslLum)))
    /*
     * Exercise: prove:
     * _HSL_SAT === _CHROMA / (1 - Math.abs(2*this.hslLum - 1))
     * Proof:
     * denom == (function (x) {
     *   if (x <= 0.5) return 2x
     *   else          return 2 - 2x
     * })(_HSL_LUM)
     * Part A. Let x <= 0.5. Then 2x - 1 <= 0, and |2x - 1| == -(2x - 1).
     * Then 1 - |2x - 1| == 1 + (2x - 1) = 2x. //
     * Part B. Let 0.5 < x. Then 1 < 2x - 1, and |2x - 1| == 2x - 1.
     * Then 1 - |2x - 1| == 1 - (2x - 1) = 2 - 2x. //
     */
  }

  /**
   * Get the hsl-luminosity of this color.
   *
   * How "white" or "black" the color is. A lower luminosity means the color is closer to black,
   * a higher luminosity means the color is closer to white.
   * A number bound by [0, 1].
   */
  get hslLum(): number {
    return 0.5 * (this._MAX + this._MIN)
  }

  /**
   * Get the hwb-hue of this color.
   *
   * The Hue of this color. Identical to {@link Color.hsvHue}.
   * A number bound by [0, 360).
   */
  get hwbHue(): number {
    return this.hsvHue
  }

  /**
   * Get the hwb-white of this color.
   *
   * The amount of White in this color. A higher white means the color is closer to #fff,
   * a lower white means the color has a true hue (more colorful).
   * A number bound by [0, 1].
   */
  get hwbWht(): number {
    return this._MIN
  }

  /**
   * Get the hwb-black of this color.
   *
   * The amount of Black in this color. A higher black means the color is closer to #000,
   * a lower black means the color has a true hue (more colorful).
   * A number bound by [0, 1].
   */
  get hwbBlk(): number {
    return 1 - this._MAX
  }

  /**
   * Get an array of RGBA channels.
   */
  get rgb(): number[] { return [this.red, this.green, this.blue, this.alpha] }

  /**
   * Get an array of HSVA channels.
   */
  get hsv(): number[] { return [this.hsvHue, this.hsvSat, this.hsvVal, this.alpha] }

  /**
   * Get an array of HSLA channels.
   */
  get hsl(): number[] { return [this.hslHue, this.hslSat, this.hslLum, this.alpha] }

  /**
   * Get an array of HWBA channels.
   */
  get hwb(): number[] { return [this.hwbHue, this.hwbWht, this.hwbBlk, this.alpha] }


  /**
<<<<<<< HEAD
   * Return the complement of this color, preserving alpha.
   *
   * The complement of a color is the difference between that color and white.
   * @returns a new Color object that corresponds to this color’s complement
=======
   * @summary Return the inversion of this color, preserving alpha.
   * @description The inversion of a color is the difference between that color and white.
   * @returns a new Color object that corresponds to this color’s inversion
>>>>>>> 00769187
   */
  invert(): Color {
    return new Color(
      255 - this.red,
      255 - this.green,
      255 - this.blue,
      this.alpha
    )
  }

  /**
   * Return a hue-rotation of this color, preserving alpha.
   *
   * a the number of degrees to rotate
   * @returns a new Color object corresponding to this color rotated by `a` degrees
   */
  rotate(a: number): Color {
    return Color.fromHSV(((this.hsvHue + a) % 360), this.hsvSat, this.hsvVal, this.alpha)
  }

  /**
<<<<<<< HEAD
   * Return the inverse of this color.
   *
   * The inverse of a color is that color with a hue rotation of 180 degrees.
   * @returns a new Color object that corresponds to this color’s inverse
=======
   * @summary Return the complement of this color.
   * @description The complement of a color amounts to a hue rotation of 180 degrees.
   * @returns a new Color object that corresponds to this color’s complement
>>>>>>> 00769187
   */
  complement(): Color {
    return this.rotate(180)
  }

  /**
   * Return a more saturated (more colorful) version of this color by a percentage.
   *
   * This method calculates saturation in the HSL space.
   * A parameter of 1.0 returns a color with full saturation, and 0.0 returns an identical color.
   * A negative number will {@link Color.desaturate|desaturate} this color.
   * Set `relative = true` to specify the amount as relative to the color’s current saturation.
   *
   * For example, if `$color` has an HSL-sat of 0.5, then calling `$color.saturate(0.5)` will return
   * a new color with an HSL-sat of 1.0, because the argument 0.5 is simply added to the color’s saturation.
   * However, calling `$color.saturate(0.5, true)` will return a new color with an HSL-sat of 0.75,
   * because the argument 0.5, relative to the color’s current saturation of 0.5, results in
   * an added saturation of 0.25.
   *
   * @param   p must be between -1.0 and 1.0; the value by which to saturate this color
   * @param   relative should the saturation added be relative?
   * @returns a new Color object that corresponds to this color saturated by `p`
   */
  saturate(p: number, relative = false): Color {
    let newsat: number = this.hslSat + (relative ? (this.hslSat * p) : p)
    newsat = xjs.Math.clamp(0, newsat, 1)
    return Color.fromHSL(this.hslHue, newsat, this.hslLum, this.alpha)
  }

  /**
   * Return a less saturated version of this color by a percentage.
   *
   * A parameter of 1.0 returns a grayscale color, and 0.0 returns an identical color.
   * @see Color.saturate
   * @param   p must be between -1.0 and 1.0; the value by which to desaturate this color
   * @param   relative should the saturation subtracted be relative?
   * @returns a new Color object that corresponds to this color desaturated by `p`
   */
  desaturate(p: number, relative = false): Color {
    return this.saturate(-p, relative)
  }

  /**
   * Return a lighter version of this color by a percentage.
   *
   * This method calculates with luminosity in the HSL space.
   * A parameter of 1.0 returns white, and 0.0 returns an identical color.
   * A negative parameter will {@link Color.darken|darken} this color.
   * Set `relative = true` to specify the amount as relative to the color’s current luminosity.
   *
   * For example, if `$color` has an HSL-lum of 0.5, then calling `$color.lighten(0.5)` will return
   * a new color with an HSL-lum of 1.0, because the argument 0.5 is simply added to the color’s luminosity.
   * However, calling `$color.lighten(0.5, true)` will return a new color with an HSL-lum of 0.75,
   * because the argument 0.5, relative to the color’s current luminosity of 0.5, results in
   * an added luminosity of 0.25.
   *
   * @param   p must be between -1.0 and 1.0; the amount by which to lighten this color
   * @param   relative should the luminosity added be relative?
   * @returns a new Color object that corresponds to this color lightened by `p`
   */
  lighten(p: number, relative = false): Color {
    let newlum: number = this.hslLum + (relative ? (this.hslLum * p) : p)
    newlum = xjs.Math.clamp(0, newlum, 1)
    return Color.fromHSL(this.hslHue, this.hslSat, newlum, this.alpha)
  }

  /**
   * Return a darker version of this color by a percentage.
   *
   * A parameter of 1.0 returns black, and 0.0 returns an identical color.
   * @see Color.lighten
   * @param   p must be between -1.0 and 1.0; the amount by which to darken this color
   * @param   relative should the luminosity subtracted be relative?
   * @returns a new Color object that corresponds to this color darkened by `p`
   */
  darken(p: number, relative = false): Color {
    return this.lighten(-p, relative)
  }

  /**
   * Return a new color with the complemented alpha of this color.
   *
   * E.g. an alpha of 0.7, complemented, is 0.3 (the complement with 1.0).
   * @returns a new Color object with the same color but complemented alpha
   */
  negate(): Color {
    return new Color(...this.rgb, 1 - this.alpha)
  }

  /**
   * Return a less faded (larger alpha) version of this color.
   *
   * A parameter of 1.0 returns full opaqueness, and 0.0 returns an identical color.
   * A negative parameter will {@link Color.fadeOut|fade out} this color.
   * Set `relative = true` to specify the amount as relative to the color’s current opacity.
   * @param   p must be between -1.0 and 1.0; the amount by which to fade in this color
   * @param   relative should the alpha added be relative?
   * @returns a new Color object that corresponds to this color faded in by `p`
   */
  fadeIn(p: number, relative = false): Color {
    let newalpha: number = this.alpha + (relative ? (this.alpha * p) : p)
    newalpha = xjs.Math.clamp(0, newalpha, 1)
    return new Color(...this.rgb, newalpha)
  }

  /**
   * Return a more faded (smaller alpha) version of this color.
   *
   * A parameter of 1.0 returns transparent, and 0.0 returns an identical color.
   * @see Color.fadeIn
   * @param   p must be between -1.0 and 1.0; the amount by which to fade out this color
   * @param   relative should the alpha subtracted be relative?
   * @returns a new Color object that corresponds to this color faded out by `p`
   */
  fadeOut(p: number, relative = false): Color {
    return this.fadeIn(-p, relative)
  }

  /**
   * Mix (average) another color with this color, with a given weight favoring that color.
   *
   * If `weight == 0.0`, return exactly this color.
   * `weight == 1.0` return exactly the other color.
   * `weight == 0.5` (default if omitted) return a perfectly even mix.
   * In other words, `weight` is "how much of the other color you want."
   * Note that `color1.mix(color2, weight)` returns the same result as `color2.mix(color1, 1-weight)`.
   * @param   color the second color
   * @param   weight between 0.0 and 1.0; the weight favoring the other color
   * @returns a mix of the two given colors
   */
  mix(color: Color, weight = 0.5): Color {
    let red  : number = Math.round(xjs.Math.average(this.red  , color.red  , weight))
    let green: number = Math.round(xjs.Math.average(this.green, color.green, weight))
    let blue : number = Math.round(xjs.Math.average(this.blue , color.blue , weight))
    let alpha: number = Color._compoundOpacity([this.alpha, color.alpha])
    return new Color(red, green, blue, alpha)
  }

  /**
   * Blur another color with this color, with a given weight favoring that color.
   *
   * Behaves almost exactly the same as {@link Color.mix},
   * except that this method uses a more visually accurate, slightly brighter, mix.
   * @see {@link https://www.youtube.com/watch?v=LKnqECcg6Gw|“Computer Color is Broken” by minutephysics}
   * @param   color the second color
   * @param   weight between 0.0 and 1.0; the weight favoring the other color
   * @returns a blur of the two given colors
   */
  blur(color: Color, weight = 0.5): Color {
    /**
     * Calculate the compound value of two overlapping same-channel values.
     * @private
     * @param   c1 the first channel value (red, green, or blue)
     * @param   c2 the second channel value (corresponding to `c1`)
     * @returns the compounded value
     */
    function compoundChannel(c1: number, c2: number) {
      return Color._linear_sRGB(xjs.Math.average(Color._sRGB_Linear(c1), Color._sRGB_Linear(c2), weight))
    }
    let red  : number = Math.round(compoundChannel(this.red  , color.red  ))
    let green: number = Math.round(compoundChannel(this.green, color.green))
    let blue : number = Math.round(compoundChannel(this.blue , color.blue ))
    let alpha: number =    Color._compoundOpacity([this.alpha, color.alpha])
    return new Color(red, green, blue, alpha)
  }

  /**
   * Compare this color with another color.
   *
   * Return `true` if they are the same color.
   * Colors are the “same” iff they have exactly the same RGBA channels.
   * Thus, “same” colors are “replaceable”.
   * @param   color a Color object
   * @returns is the argument the “same” color as this color?
   */
  equals(color: Color): boolean {
    if (this === color) return true
    if (this.alpha === 0 && color.alpha === 0) return true
    return (
         this.red   === color.red
      && this.green === color.green
      && this.blue  === color.blue
      && this.alpha === color.alpha
    )
  }

  /**
   * Return the *relative luminance* of this color.
   *
   * The relative luminance of a color is the perceived brightness of that color.
   * Note that this is different from the actual luminosity of the color.
   * For examle, lime (`#00ff00`) and blue (`#0000ff`) both have a luminosity of 0.5,
   * even though lime is perceived to be much brighter than blue.
   * In fact, the relative luminance of lime is 0.72 — about ten times that of blue’s, which is only 0.07.
   *
   * In this method, alpha is ignored, that is, the color is assumed to be opaque.
   * @see https://www.w3.org/TR/WCAG21/#dfn-relative-luminance
   * @see https://en.wikipedia.org/wiki/Relative_luminance#Relative_luminance_in_colorimetric_spaces
   * @returns the relative luminance of this color, a number 0–1
   */
  relativeLuminance(): number {
    return 0.2126 * Color._sRGB_Linear(this.red   / 255)
         + 0.7152 * Color._sRGB_Linear(this.green / 255)
         + 0.0722 * Color._sRGB_Linear(this.blue  / 255)
  }

  /**
   * Return the *contrast ratio* between two colors.
   * @see https://www.w3.org/TR/WCAG/#dfn-contrast-ratio
   * @param   color the second color to check
   * @returns the contrast ratio of this color with the argument, a number 1–21
   */
  contrastRatio(color: Color): number {
    let rl_this:  number =  this.relativeLuminance()
    let rl_color: number = color.relativeLuminance()
    return (Math.max(rl_this, rl_color) + 0.05) / (Math.min(rl_this, rl_color) + 0.05)
  }

  /**
   * Return a string name of this color, if one exists.
   * @see {@link https://www.w3.org/TR/css-color-4/#named-colors|Named Colors | CSS Color Module Level 4}
   * @returns the name of this color, else `null` if it does not have one
   */
  name(): string|null {
    let named_colors: [string, string][] = Object.entries(NAMES)
    const returned: [string, string]|null = named_colors.find((c) => c[1].toLowerCase() === this.toString(Color.Space.HEX)) || null
    return (returned) ? returned[0] : null
  }
}<|MERGE_RESOLUTION|>--- conflicted
+++ resolved
@@ -528,16 +528,10 @@
 
 
   /**
-<<<<<<< HEAD
-   * Return the complement of this color, preserving alpha.
-   *
-   * The complement of a color is the difference between that color and white.
-   * @returns a new Color object that corresponds to this color’s complement
-=======
-   * @summary Return the inversion of this color, preserving alpha.
-   * @description The inversion of a color is the difference between that color and white.
+   * Return the inversion of this color, preserving alpha.
+   *
+   * The inversion of a color is the difference between that color and white.
    * @returns a new Color object that corresponds to this color’s inversion
->>>>>>> 00769187
    */
   invert(): Color {
     return new Color(
@@ -559,16 +553,10 @@
   }
 
   /**
-<<<<<<< HEAD
-   * Return the inverse of this color.
-   *
-   * The inverse of a color is that color with a hue rotation of 180 degrees.
-   * @returns a new Color object that corresponds to this color’s inverse
-=======
-   * @summary Return the complement of this color.
-   * @description The complement of a color amounts to a hue rotation of 180 degrees.
+   * Return the complement of this color.
+   *
+   * The complement of a color amounts to a hue rotation of 180 degrees.
    * @returns a new Color object that corresponds to this color’s complement
->>>>>>> 00769187
    */
   complement(): Color {
     return this.rotate(180)
