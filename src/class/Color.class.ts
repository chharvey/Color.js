import * as xjs from 'extrajs'

const NAMES: { [index: string]: string } = require('../../src/color-names.json') // NB relative to dist


/**
 * Enum for the types of string representations of colors.
 */
enum Space {
	/** #rrggbb / #rrggbbaa / #rgb / #rgba */ HEX = 'hex',
	/** rgb(r g b [/ a]) */ RGB = 'rgb',
	/** hsv(h s v [/ a]) */ HSV = 'hsv',
	/** hsl(h s l [/ a]) */ HSL = 'hsl',
	/** hwb(h w b [/ a]) */ HWB = 'hwb',
	/** cmyk(c m y k [/ a]) */ CMYK = 'cmyk',
}


/**
 * A 24/32-bit color ("True Color") that can be displayed in a pixel, given three primary color channels
 * and a possible transparency channel.
 */
export default class Color {
  static readonly Space = Space

  /**
   * Calculate the alpha of two or more overlapping translucent colors.
   *
   * For two overlapping colors with respective alphas `a` and `b`, the compounded alpha
   * of an even mix will be `1 - (1-a)*(1-b)`.
   * For three, it would be `1 - (1-a)*(1-b)*(1-c)`.
   * An alpha is a number within the interval [0,1], and represents the opacity
   * of a translucent color. An alpha of 0 is completely transparent; an alpha
   * of 1 is completely opaque.
   * @param  alphas an array of alphas
   * @return the compounded alpha
   */
  private static _compoundOpacity(alphas: number[]): number {
    return 1 - alphas.map((a) => 1-a).reduce((a,b) => a*b)
  }

  /**
   * Transform an sRGB channel value (gamma-corrected) to a linear value.
   *
   * Approximately, the square of the value: `(x) => x * x`.
   * @see https://www.w3.org/Graphics/Color/sRGB.html
   * @see https://en.wikipedia.org/wiki/SRGB#The_reverse_transformation
   * @param   c_srgb an rgb component (0–1) of a color
   * @returns the transformed linear value
   */
  private static _sRGB_Linear(c_srgb: number): number {
    return (c_srgb <= 0.03928) ? c_srgb / 12.92 : ((c_srgb + 0.055) / 1.055) ** 2.4
  }
  /**
   * Return the inverse of {@link Color._sRGB_Linear}.
   *
   * Approximately, the square root of the value: `(x) => Math.sqrt(x)`.
   * @see https://www.w3.org/Graphics/Color/sRGB.html
   * @see https://en.wikipedia.org/wiki/SRGB#The_forward_transformation_(CIE_XYZ_to_sRGB)
   * @param   c_lin a perceived luminance (linear) of a color’s rgb component (0–1)
   * @returns the transformed sRGB value
   */
  private static _linear_sRGB(c_lin: number): number {
    return (c_lin <= 0.00304) ? c_lin * 12.92 : 1.055 * c_lin ** (1 / 2.4) - 0.055
  }

  /**
   * Return a new Color object, given hue, saturation, and value in HSV-space.
   *
   * The HSV-hue        must be between 0 and 360.
   * The HSV-saturation must be between 0.0 and 1.0.
   * The HSV-value      must be between 0.0 and 1.0.
   * The alpha must be between 0.0 and 1.0.
   * @param   hue the HSV-hue channel of this color (a number 0—360)
   * @param   sat the HSV-sat channel of this color (a number 0—1)
   * @param   val the HSV-val channel of this color (a number 0—1)
   * @param   alpha the opacity (a number 0—1)
   * @returns a new Color object with hsva(hue, sat, val, alpha)
   */
  static fromHSV(hue = 0, sat = 0, val = 0, alpha = 1): Color {
    hue = xjs.Math.mod(hue, 360)
    let c: number = sat * val
    let x: number = c * (1 - Math.abs(hue/60 % 2 - 1))
    let m: number = val - c
    let rgb: number[] = [c, x, 0]
         if (  0 <= hue && hue <  60) { rgb = [c, x, 0] }
    else if ( 60 <= hue && hue < 120) { rgb = [x, c, 0] }
    else if (120 <= hue && hue < 180) { rgb = [0, c, x] }
    else if (180 <= hue && hue < 240) { rgb = [0, x, c] }
    else if (240 <= hue && hue < 300) { rgb = [x, 0, c] }
    else if (300 <= hue && hue < 360) { rgb = [c, 0, x] }
    return new Color(...rgb.map((el) => Math.round((el + m) * 255)), alpha)
  }

  /**
   * Return a new Color object, given hue, saturation, and luminosity in HSL-space.
   *
   * The HSL-hue        must be between 0 and 360.
   * The HSL-saturation must be between 0.0 and 1.0.
   * The HSL-luminosity must be between 0.0 and 1.0.
   * The alpha must be between 0.0 and 1.0.
   * @see https://www.w3.org/TR/css-color-4/#hsl-to-rgb
   * @param   hue the HSL-hue channel of this color (a number 0—360)
   * @param   sat the HSL-sat channel of this color (a number 0—1)
   * @param   lum the HSL-lum channel of this color (a number 0—1)
   * @param   alpha the opacity (a number 0—1)
   * @returns a new Color object with hsla(hue, sat, lum, alpha)
   */
  static fromHSL(hue = 0, sat = 0, lum = 0, alpha = 1): Color {
    hue = xjs.Math.mod(hue, 360)
    let c: number = sat * (1 - Math.abs(2*lum - 1))
    let x: number = c * (1 - Math.abs(hue/60 % 2 - 1))
    let m: number = lum - c/2
    let rgb: number[] = [c, x, 0]
         if (  0 <= hue && hue <  60) { rgb = [c, x, 0] }
    else if ( 60 <= hue && hue < 120) { rgb = [x, c, 0] }
    else if (120 <= hue && hue < 180) { rgb = [0, c, x] }
    else if (180 <= hue && hue < 240) { rgb = [0, x, c] }
    else if (240 <= hue && hue < 300) { rgb = [x, 0, c] }
    else if (300 <= hue && hue < 360) { rgb = [c, 0, x] }
    return new Color(...rgb.map((el) => Math.round((el + m) * 255)), alpha)
  }

  /**
   * Return a new Color object, given hue, white, and black in HWB-space.
   *
   * The HWB-hue   must be between 0 and 360.
   * The HWB-white must be between 0.0 and 1.0.
   * The HWB-black must be between 0.0 and 1.0.
   * The alpha must be between 0.0 and 1.0.
   * @see https://www.w3.org/TR/css-color-4/#hwb-to-rgb
   * @param   hue   the HWB-hue   channel of this color (a number 0—360)
   * @param   white the HWB-white channel of this color (a number 0—1)
   * @param   black the HWB-black channel of this color (a number 0—1)
   * @param   alpha the opacity (a number 0—1)
   * @returns a new Color object with hwba(hue, white, black, alpha)
   */
  static fromHWB(hue = 0, white = 0, black = 0, alpha = 1): Color {
    return Color.fromHSV(hue, 1 - white / (1 - black), 1 - black, alpha)
    // HWB -> RGB:
    /*
    var rgb = Color.fromHSL([hue, 1, 0.5]).rgb.map((el) => el/255)
    for (var i = 0; i < 3; i++) {
      rgb[i] *= (1 - white - black);
      rgb[i] += white;
    }
    return new Color(rgb.map(function (el) { return Math.round(el * 255) }))
     */
  }

	/**
	 * Return a new Color object, given cyan, magenta, yellow, and black in CMYK-space.
	 *
	 * The CMYK-cyan    must be between 0.0 and 1.0.
	 * The CMYK-magenta must be between 0.0 and 1.0.
	 * The CMYK-yellow  must be between 0.0 and 1.0.
	 * The CMYK-black   must be between 0.0 and 1.0.
	 * The alpha        must be between 0.0 and 1.0.
	 * @see https://www.w3.org/TR/css-color-4/#cmyk-rgb
	 * @param   cyan    the CMYK-cyan    channel of this color (a number 0—1)
	 * @param   magenta the CMYK-magenta channel of this color (a number 0—1)
	 * @param   yellow  the CMYK-yellow  channel of this color (a number 0—1)
	 * @param   black   the CMYK-black   channel of this color (a number 0—1)
	 * @param   alpha the opacity (a number 0—1)
	 * @returns a new Color object with cmyka(cyan, magenta, yellow, black, alpha)
	 */
	static fromCMYK(cyan = 0, magenta = 0, yellow = 0, black = 1, alpha = 1): Color {
		return new Color(
			255 * (1 - Math.min(cyan    * (1 - black) + black, 1)),
			255 * (1 - Math.min(magenta * (1 - black) + black, 1)),
			255 * (1 - Math.min(yellow  * (1 - black) + black, 1)),
			alpha
		)
	}

  /**
   * Return a new Color object, given a string.
   *
   * The string must have one of the following formats (spaces optional):
   *  - `#rrggbb`
   *  - `#rrggbbaa`
   *  - `#rgb`
   *  - `#rgba`
	 *  - `rgb(r, g, b)`         — DEPRECATED
	 *  - `rgb(r, g, b, a)`      — DEPRECATED
	 *  - `rgba(r, g, b, a)`     — DEPRECATED
	 *  - `rgb(r g b)`
	 *  - `rgb(r g b / a)`
	 *  - `hsv(h, s, v)`         — DEPRECATED
	 *  - `hsv(h, s, v, a)`      — DEPRECATED
	 *  - `hsva(h, s, v, a)`     — DEPRECATED
	 *  - `hsv(h s v)`
	 *  - `hsv(h s v / a)`
	 *  - `hsl(h, s, l)`         — DEPRECATED
	 *  - `hsl(h, s, l, a)`      — DEPRECATED
	 *  - `hsla(h, s, l, a)`     — DEPRECATED
	 *  - `hsl(h s l)`
	 *  - `hsl(h s l / a)`
	 *  - `hwb(h, w, b)`         — DEPRECATED
	 *  - `hwb(h, w, b, a)`      — DEPRECATED
	 *  - `hwba(h, w, b, a)`     — DEPRECATED
	 *  - `hwb(h w b)`
	 *  - `hwb(h w b / a)`
	 *  - `cmyk(c, m, y, k)`     — DEPRECATED
	 *  - `cmyk(c, m, y, k, a)`  — DEPRECATED
	 *  - `cmyka(c, m, y, k, a)` — DEPRECATED
	 *  - `cmyk(c m y k)`
	 *  - `cmyk(c m y k / a)`
   *  - *any exact string match of a named color*
	 *
	 * Note that the comma-separated value syntax, while still supported, is deprecated.
	 * Authors should convert to the new space-separated value syntax, as specified in
	 * {@link https://drafts.csswg.org/css-color/|CSS Color Module Level 4, Editor’s Draft}.
	 * Deprecated syntax will become obsolete in an upcoming major version.
	 *
   * @see {@link https://www.w3.org/TR/css-color-4/#named-colors|Named Colors | CSS Color Module Level 4}
   * @param   str a string of one of the forms described
   * @returns a new Color object constructed from the given string
   * @throws  {RangeError} if the string given is not a valid format
   * @throws  {ReferenceError} if the color name given was not found
   */
  static fromString(str = ''): Color {
    if (str === '') return new Color()
    if (str[0] === '#') {
      if (![4,5,7,9].includes(str.length)) throw new RangeError(`Invalid string format: '${str}'.`)
        if ([4,5].includes(str.length)) {
          let [r, g, b, a]: string[] = [str[1], str[2], str[3], str[4] || '']
          return Color.fromString(`#${r}${r}${g}${g}${b}${b}${a}${a}`)
        }
        let red  : number = parseInt(str.slice(1,3), 16)
        let green: number = parseInt(str.slice(3,5), 16)
        let blue : number = parseInt(str.slice(5,7), 16)
        let alpha: number = (str.length === 9) ? parseInt(str.slice(7,9), 16)/255 : 1
				try {
					xjs.Number.assertType(red  , 'natural')
					xjs.Number.assertType(green, 'natural')
					xjs.Number.assertType(blue , 'natural')
					xjs.Number.assertType(alpha, 'non-negative')
				} catch (e) {
					throw new RangeError(`Invalid string format: '${str}'.`)
				}
        return new Color(red, green, blue, alpha)
    }
    if (!str.includes('(')) {
      const returned: string|null = NAMES[str] || null
      if (!returned) throw new ReferenceError(`No color found for the name given: '${str}'.`)
      return Color.fromString(returned)
    }
<<<<<<< HEAD
		try {
			return xjs.Object.switch<Color>(str.split('(')[0], {
				rgb  : (channels: number[]) => new Color     (...channels),
				rgba : (channels: number[]) => new Color     (...channels),
				hsv  : (channels: number[]) => Color.fromHSV (...channels),
				hsva : (channels: number[]) => Color.fromHSV (...channels),
				hsl  : (channels: number[]) => Color.fromHSL (...channels),
				hsla : (channels: number[]) => Color.fromHSL (...channels),
				hwb  : (channels: number[]) => Color.fromHWB (...channels),
				hwba : (channels: number[]) => Color.fromHWB (...channels),
				cmyk : (channels: number[]) => Color.fromCMYK(...channels),
				cmyka: (channels: number[]) => Color.fromCMYK(...channels),
			})(str.split('(')[1].slice(0, -1).split(',').map((s) => +s))
		} catch (e) {
			throw new RangeError(`Invalid string format: '${str}'.`)
		}
=======
		return (() => {
			const space : string = str.split('(')[0]
			const cssarg: string = str.split('(')[1].slice(0, -1)
			const channelstrings: string[] = (cssarg.includes(',')) ?
				cssarg.split(',') : // legacy syntax — COMBAK{DEPRECATED}
				cssarg.split('/')[0].split(' ').filter((s) => s !== '')
			if (cssarg.includes('/')) {
				channelstrings.push(cssarg.split('/')[1])
			}
			return xjs.Object.switch<Color>(space, {
				rgb  : (channels: number[]) => new Color     (...channels),
				rgba : (channels: number[]) => new Color     (...channels), // COMBAK{DEPRECATED}
				hsv  : (channels: number[]) => Color.fromHSV (...channels),
				hsva : (channels: number[]) => Color.fromHSV (...channels), // COMBAK{DEPRECATED}
				hsl  : (channels: number[]) => Color.fromHSL (...channels),
				hsla : (channels: number[]) => Color.fromHSL (...channels), // COMBAK{DEPRECATED}
				hwb  : (channels: number[]) => Color.fromHWB (...channels),
				hwba : (channels: number[]) => Color.fromHWB (...channels), // COMBAK{DEPRECATED}
				cmyk : (channels: number[]) => Color.fromCMYK(...channels),
				cmyka: (channels: number[]) => Color.fromCMYK(...channels), // COMBAK{DEPRECATED}
			})(channelstrings.map((s) => +s))
		})()
>>>>>>> 82cd072a
  }

  /**
   * Mix (average) a set of 2 or more colors. The average will be weighted evenly.
   *
   * If two colors `a` and `b` are given, calling this static method, `Color.mix([a, b])`,
   * is equivalent to calling `a.mix(b)` without a weight.
   * However, calling `Color.mix([a, b, c])` with 3 or more colors yields an even mix,
   * and will *not* yield the same results as calling `a.mix(b).mix(c)`, which yields an uneven mix.
   * Note that the order of the given colors does not change the result, that is,
   * `Color.mix([a, b, c])` returns the same result as `Color.mix([c, b, a])`.
   * @see Color.mix
   * @param   colors an array of Color objects, of length >=2
   * @returns a mix of the given colors
   */
  static mix(colors: Color[]): Color {
    let red  : number = Math.round(xjs.Math.meanArithmetic(colors.map((c) => c.red  )))
    let green: number = Math.round(xjs.Math.meanArithmetic(colors.map((c) => c.green)))
    let blue : number = Math.round(xjs.Math.meanArithmetic(colors.map((c) => c.blue )))
    let alpha: number = Color._compoundOpacity(colors.map((c) => c.alpha))
    return new Color(red, green, blue, alpha)
  }

  /**
   * Blur a set of 2 or more colors. The average will be weighted evenly.
   *
   * Behaves almost exactly the same as {@link Color.mix},
   * except that this method uses a more visually accurate, slightly brighter, mix.
   * @see Color.blur
   * @param   colors an array of Color objects, of length >=2
   * @returns a blur of the given colors
   */
  static blur(colors: Color[]): Color {
    /**
     * Calculate the compound value of two or more overlapping same-channel values.
     * @private
     * @param   arr an array of same-channel values (red, green, or blue)
     * @returns the compounded value
     */
    function compoundChannel(arr: number[]): number {
      return Color._linear_sRGB(xjs.Math.meanArithmetic(arr.map(Color._sRGB_Linear)))
    }
    let red  : number = Math.round(compoundChannel(colors.map((c) => c.red  )))
    let green: number = Math.round(compoundChannel(colors.map((c) => c.green)))
    let blue : number = Math.round(compoundChannel(colors.map((c) => c.blue )))
    let alpha: number =     Color._compoundOpacity(colors.map((c) => c.alpha))
    return new Color(red, green, blue, alpha)
  }

  /**
   * Generate a random color.
   * @param   alpha should the alpha channel also be randomized? (if false, default alpha value is 1)
   * @returns a Color object with random values
   */
  static random(alpha = true): Color {
    return Color.fromString(`#${Math.random().toString(16).slice(2, (alpha) ? 10 : 8)}`)
  }

  /**
   * Randomly select a Named Color.
   * @returns one of the Named Colors, randomly chosen
   */
  static randomName(): Color {
    let named_colors: [string, string][] = Object.entries(NAMES)
    return Color.fromString(named_colors[Math.floor(Math.random() * named_colors.length)][0])
  }


  /** The red channel of this color. An integer in [0,255]. */
  private readonly _RED: number
  /** The green channel of this color. An integer in [0,255]. */
  private readonly _GREEN: number
  /** The blue channel of this color. An integer in [0,255]. */
  private readonly _BLUE: number
  /** The alpha channel of this color. An number in [0,1]. */
  private readonly _ALPHA: number

  private readonly _MAX: number
  private readonly _MIN: number
  private readonly _CHROMA: number

  /**
   *
   * Construct a new Color object.
   *
   * Calling `new Color(r, g, b, a)` (4 arguments) specifies default behavior.
   * Calling `new Color(r, g, b)` (3 arguments) will result in an opaque color (`#rrggbbFF`),
   * where the alpha is 1 by default.
   * Calling `new Color()` (no arguments) will result in transparent (`#00000000`).
   * @param r the red   channel of this color (an integer 0—255)
   * @param g the green channel of this color (an integer 0—255)
   * @param b the blue  channel of this color (an integer 0—255)
   * @param a the alpha channel of this color (a number 0–1)
   */
  constructor(r = 0, g = 0, b = 0, a = 1) {
    if (arguments.length === 0) a = 0

    this._RED   = Math.round(xjs.Math.clamp(0, r, 255))
    this._GREEN = Math.round(xjs.Math.clamp(0, g, 255))
    this._BLUE  = Math.round(xjs.Math.clamp(0, b, 255))
    this._ALPHA = xjs.Math.clamp(0, a, 1)

    this._MAX    = Math.max(this._RED, this._GREEN, this._BLUE) / 255
    this._MIN    = Math.min(this._RED, this._GREEN, this._BLUE) / 255
    this._CHROMA = this._MAX - this._MIN
  }

  /**
   * Return a string representation of this color.
   *
   * If the alpha of this color is 1, then the string returned will represent an opaque color,
   * `hsv(h s v)`, `hsl(h s l)`, etc.
   * Otherwise, the string returned will represent a translucent color,
   * `hsv(h s v / a)`, `hsl(h s l / a)`, etc.
   *
   * The format of the numbers returned will be as follows. The default format is {@link Color.Space.HEX}.
   * - all HEX values will be base 16 integers in [00,FF], two digits
   * - HSV/HSL/HWB-hue values will be base 10 decimals in [0,360) rounded to the nearest 0.1
   * - HSV/HSL-sat/val/lum, HWB-white/black, and CMYK-cyan/magenta/yellow/black values will be base 10 decimals in [0,1] rounded to the nearest 0.01
   * - all RGB values will be base 10 integers in [0,255], one to three digits
   * - all alpha values will be base 10 decimals in [0,1], rounded to the nearest 0.001
   * @override
   * @param   space represents the space in which this color exists
   * @returns a string representing this color
   */
  toString(space = Color.Space.HEX): string {
    const leadingZero = (n: number, r: number = 10) => `0${n.toString(r)}`.slice(-2)
    if (space === Color.Space.HEX) {
      return `#${this.rgb.slice(0,3).map((c) => leadingZero(c, 16)).join('')}${(this.alpha < 1) ? leadingZero(Math.round(this.alpha * 255), 16) : ''}`
    }
    const returned = xjs.Object.switch<number[]>(space, {
      [Color.Space.RGB]: () => this.rgb.slice(0,3),
      [Color.Space.HSV]: () => [
        Math.round(this.hsvHue *  10) /  10,
        Math.round(this.hsvSat * 100) / 100,
        Math.round(this.hsvVal * 100) / 100,
      ],
      [Color.Space.HSL]: () => [
        Math.round(this.hslHue *  10) /  10,
        Math.round(this.hslSat * 100) / 100,
        Math.round(this.hslLum * 100) / 100,
      ],
      [Color.Space.HWB]: () => [
        Math.round(this.hwbHue   *  10) /  10,
        Math.round(this.hwbWhite * 100) / 100,
        Math.round(this.hwbBlack * 100) / 100,
      ],
			[Color.Space.CMYK]: () => [
				Math.round(this.cmykCyan    * 100) / 100,
				Math.round(this.cmykMagenta * 100) / 100,
				Math.round(this.cmykYellow  * 100) / 100,
				Math.round(this.cmykBlack   * 100) / 100,
			],
    })()
		return `${space}(${returned.join(' ')}${
			(this.alpha < 1) ? ` / ${Math.round(this.alpha * 1000) / 1000}` : ''
		})`
  }

  /**
   * Get the red channel of this color.
   */
  get red(): number { return this._RED }

  /**
   * Get the green channel of this color.
   */
  get green(): number { return this._GREEN }

  /**
   * Get the blue channel of this color.
   */
  get blue(): number { return this._BLUE }

  /**
   * Get the alpha (opacity) of this color.
   */
  get alpha(): number { return this._ALPHA }

  /**
   * Get the hsv-hue of this color.
   *
   * The HSV-space hue (in degrees) of this color, or what "color" this color is.
   * A number bound by [0, 360).
   */
  get hsvHue(): number {
    if (this._CHROMA === 0) return 0
    let rgb_norm: [number, number, number] = [
      this._RED   / 255,
      this._GREEN / 255,
      this._BLUE  / 255,
    ]
    return [
      (r: number, g: number, b: number) => ((g - b) / this._CHROMA + 6) % 6 * 60,
      (r: number, g: number, b: number) => ((b - r) / this._CHROMA + 2)     * 60,
      (r: number, g: number, b: number) => ((r - g) / this._CHROMA + 4)     * 60,
    ][rgb_norm.indexOf(this._MAX)](...rgb_norm)
    /*
     * Exercise: prove:
     * _HSV_HUE === Math.atan2(Math.sqrt(3) * (g - b), 2*r - g - b)
     */
  }

  /**
   * Get the hsv-saturation of this color.
   *
   * The vividness of this color. A lower saturation means the color is closer to white,
   * a higher saturation means the color is more true to its hue.
   * A number bound by [0, 1].
   */
  get hsvSat(): number {
    return (this._CHROMA === 0) ? 0 : this._CHROMA / this.hsvVal
  }

  /**
   * Get the hsv-value of this color.
   *
   * The brightness of this color. A lower value means the color is closer to black, a higher
   * value means the color is more true to its hue.
   * A number bound by [0, 1].
   */
  get hsvVal(): number {
    return this._MAX
  }

  /**
   * Get the hsl-hue of this color.
   *
   * The Hue of this color. Identical to {@link Color.hsvHue}.
   * A number bound by [0, 360).
   */
  get hslHue(): number {
    return this.hsvHue
  }

  /**
   * Get the hsl-saturation of this color.
   *
   * The amount of "color" in the color. A lower saturation means the color is more grayer,
   * a higher saturation means the color is more colorful.
   * A number bound by [0, 1].
   */
  get hslSat(): number {
    return (this._CHROMA === 0) ? 0 : (this._CHROMA / ((this.hslLum <= 0.5) ? 2*this.hslLum : (2 - 2*this.hslLum)))
    /*
     * Exercise: prove:
     * _HSL_SAT === _CHROMA / (1 - Math.abs(2*this.hslLum - 1))
     * Proof:
     * denom == (function (x) {
     *   if (x <= 0.5) return 2x
     *   else          return 2 - 2x
     * })(_HSL_LUM)
     * Part A. Let x <= 0.5. Then 2x - 1 <= 0, and |2x - 1| == -(2x - 1).
     * Then 1 - |2x - 1| == 1 + (2x - 1) = 2x. //
     * Part B. Let 0.5 < x. Then 1 < 2x - 1, and |2x - 1| == 2x - 1.
     * Then 1 - |2x - 1| == 1 - (2x - 1) = 2 - 2x. //
     */
  }

  /**
   * Get the hsl-luminosity of this color.
   *
   * How "white" or "black" the color is. A lower luminosity means the color is closer to black,
   * a higher luminosity means the color is closer to white.
   * A number bound by [0, 1].
   */
  get hslLum(): number {
    return 0.5 * (this._MAX + this._MIN)
  }

  /**
   * Get the hwb-hue of this color.
   *
   * The Hue of this color. Identical to {@link Color.hsvHue}.
   * A number bound by [0, 360).
   */
  get hwbHue(): number {
    return this.hsvHue
  }

  /**
   * Get the hwb-white of this color.
   *
   * The amount of White in this color. A higher white means the color is closer to #fff,
   * a lower white means the color has a true hue (more colorful).
   * A number bound by [0, 1].
   */
  get hwbWhite(): number {
    return this._MIN
  }

  /**
   * Get the hwb-black of this color.
   *
   * The amount of Black in this color. A higher black means the color is closer to #000,
   * a lower black means the color has a true hue (more colorful).
   * A number bound by [0, 1].
   */
  get hwbBlack(): number {
    return 1 - this._MAX
  }

	/**
	 * Get the cmyk-cyan of this color.
	 *
	 * The amount of Cyan in this color, or a subtraction of the amount of Red in this color.
	 * A number bound by [0, 1].
	 */
	get cmykCyan(): number {
		return (this.cmykBlack === 1) ? 0 : (1 - this.red/255 - this.cmykBlack) / (1 - this.cmykBlack)
	}

	/**
	 * Get the cmyk-magenta of this color.
	 *
	 * The amount of Magenta in this color, or a subtraction of the amount of Green in this color.
	 * A number bound by [0, 1].
	 */
	get cmykMagenta(): number {
		return (this.cmykBlack === 1) ? 0 : (1 - this.green/255 - this.cmykBlack) / (1 - this.cmykBlack)
	}

	/**
	 * Get the cmyk-yellow of this color.
	 *
	 * The amount of Yellow in this color, or a subtraction of the amount of Blue in this color.
	 * A number bound by [0, 1].
	 */
	get cmykYellow(): number {
		return (this.cmykBlack === 1) ? 0 : (1 - this.blue/255 - this.cmykBlack) / (1 - this.cmykBlack)
	}

	/**
	 * Get the cmyk-black of this color.
	 *
	 * The amount of Black in this color in the CMYK color space.
	 * A number bound by [0, 1].
	 */
	get cmykBlack(): number {
		return 1 - this._MAX
	}

  /**
   * Get an array of RGBA channels.
   */
  get rgb(): number[] { return [this.red, this.green, this.blue, this.alpha] }

  /**
   * Get an array of HSVA channels.
   */
  get hsv(): number[] { return [this.hsvHue, this.hsvSat, this.hsvVal, this.alpha] }

  /**
   * Get an array of HSLA channels.
   */
  get hsl(): number[] { return [this.hslHue, this.hslSat, this.hslLum, this.alpha] }

  /**
   * Get an array of HWBA channels.
   */
  get hwb(): number[] { return [this.hwbHue, this.hwbWhite, this.hwbBlack, this.alpha] }

	/**
	 * Get an array of CMYKA channels.
	 */
	get cmyk(): number[] { return [this.cmykCyan, this.cmykMagenta, this.cmykYellow, this.cmykBlack, this.alpha] }

  /**
   * Return the inversion of this color, preserving alpha.
   *
   * The inversion of a color is the difference between that color and white.
   * @returns a new Color object that corresponds to this color’s inversion
   */
  invert(): Color {
    return new Color(
      255 - this.red,
      255 - this.green,
      255 - this.blue,
      this.alpha
    )
  }

  /**
   * Return a hue-rotation of this color, preserving alpha.
   *
   * a the number of degrees to rotate
   * @returns a new Color object corresponding to this color rotated by `a` degrees
   */
  rotate(a: number): Color {
    return Color.fromHSV(((this.hsvHue + a) % 360), this.hsvSat, this.hsvVal, this.alpha)
  }

  /**
   * Return the complement of this color.
   *
   * The complement of a color amounts to a hue rotation of 180 degrees.
   * @returns a new Color object that corresponds to this color’s complement
   */
  complement(): Color {
    return this.rotate(180)
  }

  /**
   * Return a more saturated (more colorful) version of this color by a percentage.
   *
   * This method calculates saturation in the HSL space.
   * A parameter of 1.0 returns a color with full saturation, and 0.0 returns an identical color.
   * A negative number will {@link Color.desaturate|desaturate} this color.
   * Set `relative = true` to specify the amount as relative to the color’s current saturation.
   *
   * For example, if `$color` has an HSL-sat of 0.5, then calling `$color.saturate(0.5)` will return
   * a new color with an HSL-sat of 1.0, because the argument 0.5 is simply added to the color’s saturation.
   * However, calling `$color.saturate(0.5, true)` will return a new color with an HSL-sat of 0.75,
   * because the argument 0.5, relative to the color’s current saturation of 0.5, results in
   * an added saturation of 0.25.
   *
   * @param   p must be between -1.0 and 1.0; the value by which to saturate this color
   * @param   relative should the saturation added be relative?
   * @returns a new Color object that corresponds to this color saturated by `p`
   */
  saturate(p: number, relative = false): Color {
    let newsat: number = this.hslSat + (relative ? (this.hslSat * p) : p)
    newsat = xjs.Math.clamp(0, newsat, 1)
    return Color.fromHSL(this.hslHue, newsat, this.hslLum, this.alpha)
  }

  /**
   * Return a less saturated version of this color by a percentage.
   *
   * A parameter of 1.0 returns a grayscale color, and 0.0 returns an identical color.
   * @see Color.saturate
   * @param   p must be between -1.0 and 1.0; the value by which to desaturate this color
   * @param   relative should the saturation subtracted be relative?
   * @returns a new Color object that corresponds to this color desaturated by `p`
   */
  desaturate(p: number, relative = false): Color {
    return this.saturate(-p, relative)
  }

  /**
   * Return a lighter version of this color by a percentage.
   *
   * This method calculates with luminosity in the HSL space.
   * A parameter of 1.0 returns white, and 0.0 returns an identical color.
   * A negative parameter will {@link Color.darken|darken} this color.
   * Set `relative = true` to specify the amount as relative to the color’s current luminosity.
   *
   * For example, if `$color` has an HSL-lum of 0.5, then calling `$color.lighten(0.5)` will return
   * a new color with an HSL-lum of 1.0, because the argument 0.5 is simply added to the color’s luminosity.
   * However, calling `$color.lighten(0.5, true)` will return a new color with an HSL-lum of 0.75,
   * because the argument 0.5, relative to the color’s current luminosity of 0.5, results in
   * an added luminosity of 0.25.
   *
   * @param   p must be between -1.0 and 1.0; the amount by which to lighten this color
   * @param   relative should the luminosity added be relative?
   * @returns a new Color object that corresponds to this color lightened by `p`
   */
  lighten(p: number, relative = false): Color {
    let newlum: number = this.hslLum + (relative ? (this.hslLum * p) : p)
    newlum = xjs.Math.clamp(0, newlum, 1)
    return Color.fromHSL(this.hslHue, this.hslSat, newlum, this.alpha)
  }

  /**
   * Return a darker version of this color by a percentage.
   *
   * A parameter of 1.0 returns black, and 0.0 returns an identical color.
   * @see Color.lighten
   * @param   p must be between -1.0 and 1.0; the amount by which to darken this color
   * @param   relative should the luminosity subtracted be relative?
   * @returns a new Color object that corresponds to this color darkened by `p`
   */
  darken(p: number, relative = false): Color {
    return this.lighten(-p, relative)
  }

  /**
   * Return a new color with the complemented alpha of this color.
   *
   * E.g. an alpha of 0.7, complemented, is 0.3 (the complement with 1.0).
   * @returns a new Color object with the same color but complemented alpha
   */
  negate(): Color {
    return new Color(...this.rgb, 1 - this.alpha)
  }

  /**
   * Return a less faded (larger alpha) version of this color.
   *
   * A parameter of 1.0 returns full opaqueness, and 0.0 returns an identical color.
   * A negative parameter will {@link Color.fadeOut|fade out} this color.
   * Set `relative = true` to specify the amount as relative to the color’s current opacity.
   * @param   p must be between -1.0 and 1.0; the amount by which to fade in this color
   * @param   relative should the alpha added be relative?
   * @returns a new Color object that corresponds to this color faded in by `p`
   */
  fadeIn(p: number, relative = false): Color {
    let newalpha: number = this.alpha + (relative ? (this.alpha * p) : p)
    newalpha = xjs.Math.clamp(0, newalpha, 1)
    return new Color(...this.rgb, newalpha)
  }

  /**
   * Return a more faded (smaller alpha) version of this color.
   *
   * A parameter of 1.0 returns transparent, and 0.0 returns an identical color.
   * @see Color.fadeIn
   * @param   p must be between -1.0 and 1.0; the amount by which to fade out this color
   * @param   relative should the alpha subtracted be relative?
   * @returns a new Color object that corresponds to this color faded out by `p`
   */
  fadeOut(p: number, relative = false): Color {
    return this.fadeIn(-p, relative)
  }

  /**
   * Mix (average) another color with this color, with a given weight favoring that color.
   *
   * If `weight == 0.0`, return exactly this color.
   * `weight == 1.0` return exactly the other color.
   * `weight == 0.5` (default if omitted) return a perfectly even mix.
   * In other words, `weight` is "how much of the other color you want."
   * Note that `color1.mix(color2, weight)` returns the same result as `color2.mix(color1, 1-weight)`.
   * @param   color the second color
   * @param   weight between 0.0 and 1.0; the weight favoring the other color
   * @returns a mix of the two given colors
   */
  mix(color: Color, weight = 0.5): Color {
    let red  : number = Math.round(xjs.Math.average(this.red  , color.red  , weight))
    let green: number = Math.round(xjs.Math.average(this.green, color.green, weight))
    let blue : number = Math.round(xjs.Math.average(this.blue , color.blue , weight))
    let alpha: number = Color._compoundOpacity([this.alpha, color.alpha])
    return new Color(red, green, blue, alpha)
  }

  /**
   * Blur another color with this color, with a given weight favoring that color.
   *
   * Behaves almost exactly the same as {@link Color.mix},
   * except that this method uses a more visually accurate, slightly brighter, mix.
   * @see {@link https://www.youtube.com/watch?v=LKnqECcg6Gw|“Computer Color is Broken” by minutephysics}
   * @param   color the second color
   * @param   weight between 0.0 and 1.0; the weight favoring the other color
   * @returns a blur of the two given colors
   */
  blur(color: Color, weight = 0.5): Color {
    /**
     * Calculate the compound value of two overlapping same-channel values.
     * @private
     * @param   c1 the first channel value (red, green, or blue)
     * @param   c2 the second channel value (corresponding to `c1`)
     * @returns the compounded value
     */
    function compoundChannel(c1: number, c2: number) {
      return Color._linear_sRGB(xjs.Math.average(Color._sRGB_Linear(c1), Color._sRGB_Linear(c2), weight))
    }
    let red  : number = Math.round(compoundChannel(this.red  , color.red  ))
    let green: number = Math.round(compoundChannel(this.green, color.green))
    let blue : number = Math.round(compoundChannel(this.blue , color.blue ))
    let alpha: number =    Color._compoundOpacity([this.alpha, color.alpha])
    return new Color(red, green, blue, alpha)
  }

  /**
   * Compare this color with another color.
   *
   * Return `true` if they are the same color.
   * Colors are the “same” iff they have exactly the same RGBA channels.
   * Thus, “same” colors are “replaceable”.
   * @param   color a Color object
   * @returns is the argument the “same” color as this color?
   */
  equals(color: Color): boolean {
    if (this === color) return true
    if (this.alpha === 0 && color.alpha === 0) return true
    return (
         this.red   === color.red
      && this.green === color.green
      && this.blue  === color.blue
      && this.alpha === color.alpha
    )
  }

  /**
   * Return the *relative luminance* of this color.
   *
   * The relative luminance of a color is the perceived brightness of that color.
   * Note that this is different from the actual luminosity of the color.
   * For examle, lime (`#00ff00`) and blue (`#0000ff`) both have a luminosity of 0.5,
   * even though lime is perceived to be much brighter than blue.
   * In fact, the relative luminance of lime is 0.72 — about ten times that of blue’s, which is only 0.07.
   *
   * In this method, alpha is ignored, that is, the color is assumed to be opaque.
   * @see https://www.w3.org/TR/WCAG21/#dfn-relative-luminance
   * @see https://en.wikipedia.org/wiki/Relative_luminance#Relative_luminance_in_colorimetric_spaces
   * @returns the relative luminance of this color, a number 0–1
   */
  relativeLuminance(): number {
    return 0.2126 * Color._sRGB_Linear(this.red   / 255)
         + 0.7152 * Color._sRGB_Linear(this.green / 255)
         + 0.0722 * Color._sRGB_Linear(this.blue  / 255)
  }

  /**
   * Return the *contrast ratio* between two colors.
   * @see https://www.w3.org/TR/WCAG/#dfn-contrast-ratio
   * @param   color the second color to check
   * @returns the contrast ratio of this color with the argument, a number 1–21
   */
  contrastRatio(color: Color): number {
    let rl_this:  number =  this.relativeLuminance()
    let rl_color: number = color.relativeLuminance()
    return (Math.max(rl_this, rl_color) + 0.05) / (Math.min(rl_this, rl_color) + 0.05)
  }

  /**
   * Return a string name of this color, if one exists.
   * @see {@link https://www.w3.org/TR/css-color-4/#named-colors|Named Colors | CSS Color Module Level 4}
   * @returns the name of this color, else `null` if it does not have one
   */
  name(): string|null {
    let named_colors: [string, string][] = Object.entries(NAMES)
    const returned: [string, string]|null = named_colors.find((c) => c[1].toLowerCase() === this.toString(Color.Space.HEX)) || null
    return (returned) ? returned[0] : null
  }
}<|MERGE_RESOLUTION|>--- conflicted
+++ resolved
@@ -246,47 +246,32 @@
       if (!returned) throw new ReferenceError(`No color found for the name given: '${str}'.`)
       return Color.fromString(returned)
     }
-<<<<<<< HEAD
 		try {
-			return xjs.Object.switch<Color>(str.split('(')[0], {
-				rgb  : (channels: number[]) => new Color     (...channels),
-				rgba : (channels: number[]) => new Color     (...channels),
-				hsv  : (channels: number[]) => Color.fromHSV (...channels),
-				hsva : (channels: number[]) => Color.fromHSV (...channels),
-				hsl  : (channels: number[]) => Color.fromHSL (...channels),
-				hsla : (channels: number[]) => Color.fromHSL (...channels),
-				hwb  : (channels: number[]) => Color.fromHWB (...channels),
-				hwba : (channels: number[]) => Color.fromHWB (...channels),
-				cmyk : (channels: number[]) => Color.fromCMYK(...channels),
-				cmyka: (channels: number[]) => Color.fromCMYK(...channels),
-			})(str.split('(')[1].slice(0, -1).split(',').map((s) => +s))
+			return (() => {
+				const space : string = str.split('(')[0]
+				const cssarg: string = str.split('(')[1].slice(0, -1)
+				const channelstrings: string[] = (cssarg.includes(',')) ?
+					cssarg.split(',') : // legacy syntax — COMBAK{DEPRECATED}
+					cssarg.split('/')[0].split(' ').filter((s) => s !== '')
+				if (cssarg.includes('/')) {
+					channelstrings.push(cssarg.split('/')[1])
+				}
+				return xjs.Object.switch<Color>(space, {
+					rgb  : (channels: number[]) => new Color     (...channels),
+					rgba : (channels: number[]) => new Color     (...channels), // COMBAK{DEPRECATED}
+					hsv  : (channels: number[]) => Color.fromHSV (...channels),
+					hsva : (channels: number[]) => Color.fromHSV (...channels), // COMBAK{DEPRECATED}
+					hsl  : (channels: number[]) => Color.fromHSL (...channels),
+					hsla : (channels: number[]) => Color.fromHSL (...channels), // COMBAK{DEPRECATED}
+					hwb  : (channels: number[]) => Color.fromHWB (...channels),
+					hwba : (channels: number[]) => Color.fromHWB (...channels), // COMBAK{DEPRECATED}
+					cmyk : (channels: number[]) => Color.fromCMYK(...channels),
+					cmyka: (channels: number[]) => Color.fromCMYK(...channels), // COMBAK{DEPRECATED}
+				})(channelstrings.map((s) => +s))
+			})()
 		} catch (e) {
 			throw new RangeError(`Invalid string format: '${str}'.`)
 		}
-=======
-		return (() => {
-			const space : string = str.split('(')[0]
-			const cssarg: string = str.split('(')[1].slice(0, -1)
-			const channelstrings: string[] = (cssarg.includes(',')) ?
-				cssarg.split(',') : // legacy syntax — COMBAK{DEPRECATED}
-				cssarg.split('/')[0].split(' ').filter((s) => s !== '')
-			if (cssarg.includes('/')) {
-				channelstrings.push(cssarg.split('/')[1])
-			}
-			return xjs.Object.switch<Color>(space, {
-				rgb  : (channels: number[]) => new Color     (...channels),
-				rgba : (channels: number[]) => new Color     (...channels), // COMBAK{DEPRECATED}
-				hsv  : (channels: number[]) => Color.fromHSV (...channels),
-				hsva : (channels: number[]) => Color.fromHSV (...channels), // COMBAK{DEPRECATED}
-				hsl  : (channels: number[]) => Color.fromHSL (...channels),
-				hsla : (channels: number[]) => Color.fromHSL (...channels), // COMBAK{DEPRECATED}
-				hwb  : (channels: number[]) => Color.fromHWB (...channels),
-				hwba : (channels: number[]) => Color.fromHWB (...channels), // COMBAK{DEPRECATED}
-				cmyk : (channels: number[]) => Color.fromCMYK(...channels),
-				cmyka: (channels: number[]) => Color.fromCMYK(...channels), // COMBAK{DEPRECATED}
-			})(channelstrings.map((s) => +s))
-		})()
->>>>>>> 82cd072a
   }
 
   /**
