--- conflicted
+++ resolved
@@ -1,10 +1,6 @@
 /**
  * A 24/32-bit color ("True Color") that can be displayed in a pixel, given three primary color components
  * and a possible transparency component.
-<<<<<<< HEAD
- * @class
-=======
->>>>>>> 5f699bef
  */
 class Color {
   /**
